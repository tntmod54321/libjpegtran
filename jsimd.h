/*
 * jsimd.h
 *
 * Copyright 2009 Pierre Ossman <ossman@cendio.se> for Cendio AB
 * Copyright (C) 2011, 2014, 2022, D. R. Commander.
<<<<<<< HEAD
 * Copyright (C) 2015-2016, 2018, Matthieu Darbois.
=======
 * Copyright (C) 2015-2016, 2018, 2022, Matthieu Darbois.
>>>>>>> 37dd973b
 * Copyright (C) 2020, Arm Limited.
 *
 * Based on the x86 SIMD extension for IJG JPEG library,
 * Copyright (C) 1999-2006, MIYASAKA Masaru.
 * For conditions of distribution and use, see copyright notice in jsimdext.inc
 *
 */

#ifdef WITH_SIMD

#include "jchuff.h"             /* Declarations shared with jcphuff.c */

EXTERN(int) jsimd_can_rgb_ycc(void);
EXTERN(int) jsimd_can_rgb_gray(void);
EXTERN(int) jsimd_can_ycc_rgb(void);
EXTERN(int) jsimd_can_ycc_rgb565(void);
EXTERN(int) jsimd_c_can_null_convert(void);

EXTERN(void) jsimd_rgb_ycc_convert(j_compress_ptr cinfo, JSAMPARRAY input_buf,
                                   JSAMPIMAGE output_buf,
                                   JDIMENSION output_row, int num_rows);
EXTERN(void) jsimd_rgb_gray_convert(j_compress_ptr cinfo, JSAMPARRAY input_buf,
                                    JSAMPIMAGE output_buf,
                                    JDIMENSION output_row, int num_rows);
EXTERN(void) jsimd_ycc_rgb_convert(j_decompress_ptr cinfo,
                                   JSAMPIMAGE input_buf, JDIMENSION input_row,
                                   JSAMPARRAY output_buf, int num_rows);
EXTERN(void) jsimd_ycc_rgb565_convert(j_decompress_ptr cinfo,
                                      JSAMPIMAGE input_buf,
                                      JDIMENSION input_row,
                                      JSAMPARRAY output_buf, int num_rows);
EXTERN(void) jsimd_c_null_convert(j_compress_ptr cinfo, JSAMPARRAY input_buf,
                                  JSAMPIMAGE output_buf, JDIMENSION output_row,
                                  int num_rows);

EXTERN(int) jsimd_can_h2v2_downsample(void);
EXTERN(int) jsimd_can_h2v1_downsample(void);

EXTERN(void) jsimd_h2v2_downsample(j_compress_ptr cinfo,
                                   jpeg_component_info *compptr,
                                   JSAMPARRAY input_data,
                                   JSAMPARRAY output_data);

EXTERN(int) jsimd_can_h2v2_smooth_downsample(void);

EXTERN(void) jsimd_h2v2_smooth_downsample(j_compress_ptr cinfo,
                                          jpeg_component_info *compptr,
                                          JSAMPARRAY input_data,
                                          JSAMPARRAY output_data);

EXTERN(void) jsimd_h2v1_downsample(j_compress_ptr cinfo,
                                   jpeg_component_info *compptr,
                                   JSAMPARRAY input_data,
                                   JSAMPARRAY output_data);

EXTERN(int) jsimd_can_h2v2_upsample(void);
EXTERN(int) jsimd_can_h2v1_upsample(void);
EXTERN(int) jsimd_can_int_upsample(void);

EXTERN(void) jsimd_h2v2_upsample(j_decompress_ptr cinfo,
                                 jpeg_component_info *compptr,
                                 JSAMPARRAY input_data,
                                 JSAMPARRAY *output_data_ptr);
EXTERN(void) jsimd_h2v1_upsample(j_decompress_ptr cinfo,
                                 jpeg_component_info *compptr,
                                 JSAMPARRAY input_data,
                                 JSAMPARRAY *output_data_ptr);
EXTERN(void) jsimd_int_upsample(j_decompress_ptr cinfo,
                                jpeg_component_info *compptr,
                                JSAMPARRAY input_data,
                                JSAMPARRAY *output_data_ptr);

EXTERN(int) jsimd_can_h2v2_fancy_upsample(void);
EXTERN(int) jsimd_can_h2v1_fancy_upsample(void);
EXTERN(int) jsimd_can_h1v2_fancy_upsample(void);

EXTERN(void) jsimd_h2v2_fancy_upsample(j_decompress_ptr cinfo,
                                       jpeg_component_info *compptr,
                                       JSAMPARRAY input_data,
                                       JSAMPARRAY *output_data_ptr);
EXTERN(void) jsimd_h2v1_fancy_upsample(j_decompress_ptr cinfo,
                                       jpeg_component_info *compptr,
                                       JSAMPARRAY input_data,
                                       JSAMPARRAY *output_data_ptr);
EXTERN(void) jsimd_h1v2_fancy_upsample(j_decompress_ptr cinfo,
                                       jpeg_component_info *compptr,
                                       JSAMPARRAY input_data,
                                       JSAMPARRAY *output_data_ptr);

EXTERN(int) jsimd_can_h2v2_merged_upsample(void);
EXTERN(int) jsimd_can_h2v1_merged_upsample(void);

EXTERN(void) jsimd_h2v2_merged_upsample(j_decompress_ptr cinfo,
                                        JSAMPIMAGE input_buf,
                                        JDIMENSION in_row_group_ctr,
                                        JSAMPARRAY output_buf);
EXTERN(void) jsimd_h2v1_merged_upsample(j_decompress_ptr cinfo,
                                        JSAMPIMAGE input_buf,
                                        JDIMENSION in_row_group_ctr,
                                        JSAMPARRAY output_buf);

EXTERN(int) jsimd_can_huff_encode_one_block(void);

EXTERN(JOCTET *) jsimd_huff_encode_one_block(void *state, JOCTET *buffer,
                                             JCOEFPTR block, int last_dc_val,
                                             c_derived_tbl *dctbl,
                                             c_derived_tbl *actbl);

EXTERN(int) jsimd_can_encode_mcu_AC_first_prepare(void);

EXTERN(void) jsimd_encode_mcu_AC_first_prepare
  (const JCOEF *block, const int *jpeg_natural_order_start, int Sl, int Al,
   UJCOEF *values, size_t *zerobits);

EXTERN(int) jsimd_can_encode_mcu_AC_refine_prepare(void);

EXTERN(int) jsimd_encode_mcu_AC_refine_prepare
  (const JCOEF *block, const int *jpeg_natural_order_start, int Sl, int Al,
<<<<<<< HEAD
   JCOEF *absvalues, size_t *bits);

#endif /* WITH_SIMD */
=======
   UJCOEF *absvalues, size_t *bits);
>>>>>>> 37dd973b
<|MERGE_RESOLUTION|>--- conflicted
+++ resolved
@@ -3,11 +3,7 @@
  *
  * Copyright 2009 Pierre Ossman <ossman@cendio.se> for Cendio AB
  * Copyright (C) 2011, 2014, 2022, D. R. Commander.
-<<<<<<< HEAD
- * Copyright (C) 2015-2016, 2018, Matthieu Darbois.
-=======
  * Copyright (C) 2015-2016, 2018, 2022, Matthieu Darbois.
->>>>>>> 37dd973b
  * Copyright (C) 2020, Arm Limited.
  *
  * Based on the x86 SIMD extension for IJG JPEG library,
@@ -126,10 +122,6 @@
 
 EXTERN(int) jsimd_encode_mcu_AC_refine_prepare
   (const JCOEF *block, const int *jpeg_natural_order_start, int Sl, int Al,
-<<<<<<< HEAD
-   JCOEF *absvalues, size_t *bits);
+   UJCOEF *absvalues, size_t *bits);
 
-#endif /* WITH_SIMD */
-=======
-   UJCOEF *absvalues, size_t *bits);
->>>>>>> 37dd973b
+#endif /* WITH_SIMD */