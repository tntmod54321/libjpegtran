--- conflicted
+++ resolved
@@ -3,20 +3,15 @@
  *
  * This file was part of the Independent JPEG Group's software:
  * Copyright (C) 1991-1997, Thomas G. Lane.
-<<<<<<< HEAD
  * Modified 2002-2009 by Guido Vollbeding.
+ * Lossless JPEG Modifications:
+ * Copyright (C) 1999, Ken Murchison.
  * libjpeg-turbo Modifications:
  * Copyright (C) 2009-2011, 2016, 2019, 2022, D. R. Commander.
  * Copyright (C) 2013, Linaro Limited.
  * Copyright (C) 2015, Google, Inc.
  * For conditions of distribution and use, see the accompanying README.ijg
  * file.
-=======
- * Lossless JPEG Modifications:
- * Copyright (C) 1999, Ken Murchison.
- * Copyright (C) 2022, D. R. Commander.
- * For conditions of distribution and use, see the accompanying README file.
->>>>>>> 217d1a75
  *
  * This file contains master control logic for the JPEG decompressor.
  * These routines are concerned with selecting the modules to be executed
@@ -27,10 +22,7 @@
 #define JPEG_INTERNALS
 #include "jinclude.h"
 #include "jpeglib.h"
-<<<<<<< HEAD
 #include "jpegapicomp.h"
-=======
->>>>>>> 217d1a75
 #include "jdmaster.h"
 
 
@@ -107,155 +99,154 @@
   int ci;
   jpeg_component_info *compptr;
 
-<<<<<<< HEAD
-  /* Compute actual output image dimensions and DCT scaling choices. */
-  if (cinfo->scale_num * DCTSIZE <= cinfo->scale_denom) {
-    /* Provide 1/block_size scaling */
-    cinfo->output_width = (JDIMENSION)
-      jdiv_round_up((long)cinfo->image_width, (long)DCTSIZE);
-    cinfo->output_height = (JDIMENSION)
-      jdiv_round_up((long)cinfo->image_height, (long)DCTSIZE);
-    cinfo->_min_DCT_h_scaled_size = 1;
-    cinfo->_min_DCT_v_scaled_size = 1;
-  } else if (cinfo->scale_num * DCTSIZE <= cinfo->scale_denom * 2) {
-    /* Provide 2/block_size scaling */
-    cinfo->output_width = (JDIMENSION)
-      jdiv_round_up((long)cinfo->image_width * 2L, (long)DCTSIZE);
-    cinfo->output_height = (JDIMENSION)
-      jdiv_round_up((long)cinfo->image_height * 2L, (long)DCTSIZE);
-    cinfo->_min_DCT_h_scaled_size = 2;
-    cinfo->_min_DCT_v_scaled_size = 2;
-  } else if (cinfo->scale_num * DCTSIZE <= cinfo->scale_denom * 3) {
-    /* Provide 3/block_size scaling */
-    cinfo->output_width = (JDIMENSION)
-      jdiv_round_up((long)cinfo->image_width * 3L, (long)DCTSIZE);
-    cinfo->output_height = (JDIMENSION)
-      jdiv_round_up((long)cinfo->image_height * 3L, (long)DCTSIZE);
-    cinfo->_min_DCT_h_scaled_size = 3;
-    cinfo->_min_DCT_v_scaled_size = 3;
-  } else if (cinfo->scale_num * DCTSIZE <= cinfo->scale_denom * 4) {
-    /* Provide 4/block_size scaling */
-    cinfo->output_width = (JDIMENSION)
-      jdiv_round_up((long)cinfo->image_width * 4L, (long)DCTSIZE);
-    cinfo->output_height = (JDIMENSION)
-      jdiv_round_up((long)cinfo->image_height * 4L, (long)DCTSIZE);
-    cinfo->_min_DCT_h_scaled_size = 4;
-    cinfo->_min_DCT_v_scaled_size = 4;
-  } else if (cinfo->scale_num * DCTSIZE <= cinfo->scale_denom * 5) {
-    /* Provide 5/block_size scaling */
-    cinfo->output_width = (JDIMENSION)
-      jdiv_round_up((long)cinfo->image_width * 5L, (long)DCTSIZE);
-    cinfo->output_height = (JDIMENSION)
-      jdiv_round_up((long)cinfo->image_height * 5L, (long)DCTSIZE);
-    cinfo->_min_DCT_h_scaled_size = 5;
-    cinfo->_min_DCT_v_scaled_size = 5;
-  } else if (cinfo->scale_num * DCTSIZE <= cinfo->scale_denom * 6) {
-    /* Provide 6/block_size scaling */
-    cinfo->output_width = (JDIMENSION)
-      jdiv_round_up((long)cinfo->image_width * 6L, (long)DCTSIZE);
-    cinfo->output_height = (JDIMENSION)
-      jdiv_round_up((long)cinfo->image_height * 6L, (long)DCTSIZE);
-    cinfo->_min_DCT_h_scaled_size = 6;
-    cinfo->_min_DCT_v_scaled_size = 6;
-  } else if (cinfo->scale_num * DCTSIZE <= cinfo->scale_denom * 7) {
-    /* Provide 7/block_size scaling */
-    cinfo->output_width = (JDIMENSION)
-      jdiv_round_up((long)cinfo->image_width * 7L, (long)DCTSIZE);
-    cinfo->output_height = (JDIMENSION)
-      jdiv_round_up((long)cinfo->image_height * 7L, (long)DCTSIZE);
-    cinfo->_min_DCT_h_scaled_size = 7;
-    cinfo->_min_DCT_v_scaled_size = 7;
-  } else if (cinfo->scale_num * DCTSIZE <= cinfo->scale_denom * 8) {
-    /* Provide 8/block_size scaling */
-    cinfo->output_width = (JDIMENSION)
-      jdiv_round_up((long)cinfo->image_width * 8L, (long)DCTSIZE);
-    cinfo->output_height = (JDIMENSION)
-      jdiv_round_up((long)cinfo->image_height * 8L, (long)DCTSIZE);
-    cinfo->_min_DCT_h_scaled_size = 8;
-    cinfo->_min_DCT_v_scaled_size = 8;
-  } else if (cinfo->scale_num * DCTSIZE <= cinfo->scale_denom * 9) {
-    /* Provide 9/block_size scaling */
-    cinfo->output_width = (JDIMENSION)
-      jdiv_round_up((long)cinfo->image_width * 9L, (long)DCTSIZE);
-    cinfo->output_height = (JDIMENSION)
-      jdiv_round_up((long)cinfo->image_height * 9L, (long)DCTSIZE);
-    cinfo->_min_DCT_h_scaled_size = 9;
-    cinfo->_min_DCT_v_scaled_size = 9;
-  } else if (cinfo->scale_num * DCTSIZE <= cinfo->scale_denom * 10) {
-    /* Provide 10/block_size scaling */
-    cinfo->output_width = (JDIMENSION)
-      jdiv_round_up((long)cinfo->image_width * 10L, (long)DCTSIZE);
-    cinfo->output_height = (JDIMENSION)
-      jdiv_round_up((long)cinfo->image_height * 10L, (long)DCTSIZE);
-    cinfo->_min_DCT_h_scaled_size = 10;
-    cinfo->_min_DCT_v_scaled_size = 10;
-  } else if (cinfo->scale_num * DCTSIZE <= cinfo->scale_denom * 11) {
-    /* Provide 11/block_size scaling */
-    cinfo->output_width = (JDIMENSION)
-      jdiv_round_up((long)cinfo->image_width * 11L, (long)DCTSIZE);
-    cinfo->output_height = (JDIMENSION)
-      jdiv_round_up((long)cinfo->image_height * 11L, (long)DCTSIZE);
-    cinfo->_min_DCT_h_scaled_size = 11;
-    cinfo->_min_DCT_v_scaled_size = 11;
-  } else if (cinfo->scale_num * DCTSIZE <= cinfo->scale_denom * 12) {
-    /* Provide 12/block_size scaling */
-    cinfo->output_width = (JDIMENSION)
-      jdiv_round_up((long)cinfo->image_width * 12L, (long)DCTSIZE);
-    cinfo->output_height = (JDIMENSION)
-      jdiv_round_up((long)cinfo->image_height * 12L, (long)DCTSIZE);
-    cinfo->_min_DCT_h_scaled_size = 12;
-    cinfo->_min_DCT_v_scaled_size = 12;
-  } else if (cinfo->scale_num * DCTSIZE <= cinfo->scale_denom * 13) {
-    /* Provide 13/block_size scaling */
-    cinfo->output_width = (JDIMENSION)
-      jdiv_round_up((long)cinfo->image_width * 13L, (long)DCTSIZE);
-    cinfo->output_height = (JDIMENSION)
-      jdiv_round_up((long)cinfo->image_height * 13L, (long)DCTSIZE);
-    cinfo->_min_DCT_h_scaled_size = 13;
-    cinfo->_min_DCT_v_scaled_size = 13;
-  } else if (cinfo->scale_num * DCTSIZE <= cinfo->scale_denom * 14) {
-    /* Provide 14/block_size scaling */
-    cinfo->output_width = (JDIMENSION)
-      jdiv_round_up((long)cinfo->image_width * 14L, (long)DCTSIZE);
-    cinfo->output_height = (JDIMENSION)
-      jdiv_round_up((long)cinfo->image_height * 14L, (long)DCTSIZE);
-    cinfo->_min_DCT_h_scaled_size = 14;
-    cinfo->_min_DCT_v_scaled_size = 14;
-  } else if (cinfo->scale_num * DCTSIZE <= cinfo->scale_denom * 15) {
-    /* Provide 15/block_size scaling */
-    cinfo->output_width = (JDIMENSION)
-      jdiv_round_up((long)cinfo->image_width * 15L, (long)DCTSIZE);
-    cinfo->output_height = (JDIMENSION)
-      jdiv_round_up((long)cinfo->image_height * 15L, (long)DCTSIZE);
-    cinfo->_min_DCT_h_scaled_size = 15;
-    cinfo->_min_DCT_v_scaled_size = 15;
-  } else {
-    /* Provide 16/block_size scaling */
-    cinfo->output_width = (JDIMENSION)
-      jdiv_round_up((long)cinfo->image_width * 16L, (long)DCTSIZE);
-    cinfo->output_height = (JDIMENSION)
-      jdiv_round_up((long)cinfo->image_height * 16L, (long)DCTSIZE);
-    cinfo->_min_DCT_h_scaled_size = 16;
-    cinfo->_min_DCT_v_scaled_size = 16;
-  }
-
-  /* Recompute dimensions of components */
-  for (ci = 0, compptr = cinfo->comp_info; ci < cinfo->num_components;
-       ci++, compptr++) {
-    compptr->_DCT_h_scaled_size = cinfo->_min_DCT_h_scaled_size;
-    compptr->_DCT_v_scaled_size = cinfo->_min_DCT_v_scaled_size;
-  }
-
-#else /* !IDCT_SCALING_SUPPORTED */
-
-  /* Hardwire it to "no scaling" */
-  cinfo->output_width = cinfo->image_width;
-  cinfo->output_height = cinfo->image_height;
-  /* jdinput.c has already initialized DCT_scaled_size,
-   * and has computed unscaled downsampled_width and downsampled_height.
-   */
-
-#endif /* IDCT_SCALING_SUPPORTED */
+  if (!cinfo->master->lossless) {
+    /* Compute actual output image dimensions and DCT scaling choices. */
+    if (cinfo->scale_num * DCTSIZE <= cinfo->scale_denom) {
+      /* Provide 1/block_size scaling */
+      cinfo->output_width = (JDIMENSION)
+        jdiv_round_up((long)cinfo->image_width, (long)DCTSIZE);
+      cinfo->output_height = (JDIMENSION)
+        jdiv_round_up((long)cinfo->image_height, (long)DCTSIZE);
+      cinfo->_min_DCT_h_scaled_size = 1;
+      cinfo->_min_DCT_v_scaled_size = 1;
+    } else if (cinfo->scale_num * DCTSIZE <= cinfo->scale_denom * 2) {
+      /* Provide 2/block_size scaling */
+      cinfo->output_width = (JDIMENSION)
+        jdiv_round_up((long)cinfo->image_width * 2L, (long)DCTSIZE);
+      cinfo->output_height = (JDIMENSION)
+        jdiv_round_up((long)cinfo->image_height * 2L, (long)DCTSIZE);
+      cinfo->_min_DCT_h_scaled_size = 2;
+      cinfo->_min_DCT_v_scaled_size = 2;
+    } else if (cinfo->scale_num * DCTSIZE <= cinfo->scale_denom * 3) {
+      /* Provide 3/block_size scaling */
+      cinfo->output_width = (JDIMENSION)
+        jdiv_round_up((long)cinfo->image_width * 3L, (long)DCTSIZE);
+      cinfo->output_height = (JDIMENSION)
+        jdiv_round_up((long)cinfo->image_height * 3L, (long)DCTSIZE);
+      cinfo->_min_DCT_h_scaled_size = 3;
+      cinfo->_min_DCT_v_scaled_size = 3;
+    } else if (cinfo->scale_num * DCTSIZE <= cinfo->scale_denom * 4) {
+      /* Provide 4/block_size scaling */
+      cinfo->output_width = (JDIMENSION)
+        jdiv_round_up((long)cinfo->image_width * 4L, (long)DCTSIZE);
+      cinfo->output_height = (JDIMENSION)
+        jdiv_round_up((long)cinfo->image_height * 4L, (long)DCTSIZE);
+      cinfo->_min_DCT_h_scaled_size = 4;
+      cinfo->_min_DCT_v_scaled_size = 4;
+    } else if (cinfo->scale_num * DCTSIZE <= cinfo->scale_denom * 5) {
+      /* Provide 5/block_size scaling */
+      cinfo->output_width = (JDIMENSION)
+        jdiv_round_up((long)cinfo->image_width * 5L, (long)DCTSIZE);
+      cinfo->output_height = (JDIMENSION)
+        jdiv_round_up((long)cinfo->image_height * 5L, (long)DCTSIZE);
+      cinfo->_min_DCT_h_scaled_size = 5;
+      cinfo->_min_DCT_v_scaled_size = 5;
+    } else if (cinfo->scale_num * DCTSIZE <= cinfo->scale_denom * 6) {
+      /* Provide 6/block_size scaling */
+      cinfo->output_width = (JDIMENSION)
+        jdiv_round_up((long)cinfo->image_width * 6L, (long)DCTSIZE);
+      cinfo->output_height = (JDIMENSION)
+        jdiv_round_up((long)cinfo->image_height * 6L, (long)DCTSIZE);
+      cinfo->_min_DCT_h_scaled_size = 6;
+      cinfo->_min_DCT_v_scaled_size = 6;
+    } else if (cinfo->scale_num * DCTSIZE <= cinfo->scale_denom * 7) {
+      /* Provide 7/block_size scaling */
+      cinfo->output_width = (JDIMENSION)
+        jdiv_round_up((long)cinfo->image_width * 7L, (long)DCTSIZE);
+      cinfo->output_height = (JDIMENSION)
+        jdiv_round_up((long)cinfo->image_height * 7L, (long)DCTSIZE);
+      cinfo->_min_DCT_h_scaled_size = 7;
+      cinfo->_min_DCT_v_scaled_size = 7;
+    } else if (cinfo->scale_num * DCTSIZE <= cinfo->scale_denom * 8) {
+      /* Provide 8/block_size scaling */
+      cinfo->output_width = (JDIMENSION)
+        jdiv_round_up((long)cinfo->image_width * 8L, (long)DCTSIZE);
+      cinfo->output_height = (JDIMENSION)
+        jdiv_round_up((long)cinfo->image_height * 8L, (long)DCTSIZE);
+      cinfo->_min_DCT_h_scaled_size = 8;
+      cinfo->_min_DCT_v_scaled_size = 8;
+    } else if (cinfo->scale_num * DCTSIZE <= cinfo->scale_denom * 9) {
+      /* Provide 9/block_size scaling */
+      cinfo->output_width = (JDIMENSION)
+        jdiv_round_up((long)cinfo->image_width * 9L, (long)DCTSIZE);
+      cinfo->output_height = (JDIMENSION)
+        jdiv_round_up((long)cinfo->image_height * 9L, (long)DCTSIZE);
+      cinfo->_min_DCT_h_scaled_size = 9;
+      cinfo->_min_DCT_v_scaled_size = 9;
+    } else if (cinfo->scale_num * DCTSIZE <= cinfo->scale_denom * 10) {
+      /* Provide 10/block_size scaling */
+      cinfo->output_width = (JDIMENSION)
+        jdiv_round_up((long)cinfo->image_width * 10L, (long)DCTSIZE);
+      cinfo->output_height = (JDIMENSION)
+        jdiv_round_up((long)cinfo->image_height * 10L, (long)DCTSIZE);
+      cinfo->_min_DCT_h_scaled_size = 10;
+      cinfo->_min_DCT_v_scaled_size = 10;
+    } else if (cinfo->scale_num * DCTSIZE <= cinfo->scale_denom * 11) {
+      /* Provide 11/block_size scaling */
+      cinfo->output_width = (JDIMENSION)
+        jdiv_round_up((long)cinfo->image_width * 11L, (long)DCTSIZE);
+      cinfo->output_height = (JDIMENSION)
+        jdiv_round_up((long)cinfo->image_height * 11L, (long)DCTSIZE);
+      cinfo->_min_DCT_h_scaled_size = 11;
+      cinfo->_min_DCT_v_scaled_size = 11;
+    } else if (cinfo->scale_num * DCTSIZE <= cinfo->scale_denom * 12) {
+      /* Provide 12/block_size scaling */
+      cinfo->output_width = (JDIMENSION)
+        jdiv_round_up((long)cinfo->image_width * 12L, (long)DCTSIZE);
+      cinfo->output_height = (JDIMENSION)
+        jdiv_round_up((long)cinfo->image_height * 12L, (long)DCTSIZE);
+      cinfo->_min_DCT_h_scaled_size = 12;
+      cinfo->_min_DCT_v_scaled_size = 12;
+    } else if (cinfo->scale_num * DCTSIZE <= cinfo->scale_denom * 13) {
+      /* Provide 13/block_size scaling */
+      cinfo->output_width = (JDIMENSION)
+        jdiv_round_up((long)cinfo->image_width * 13L, (long)DCTSIZE);
+      cinfo->output_height = (JDIMENSION)
+        jdiv_round_up((long)cinfo->image_height * 13L, (long)DCTSIZE);
+      cinfo->_min_DCT_h_scaled_size = 13;
+      cinfo->_min_DCT_v_scaled_size = 13;
+    } else if (cinfo->scale_num * DCTSIZE <= cinfo->scale_denom * 14) {
+      /* Provide 14/block_size scaling */
+      cinfo->output_width = (JDIMENSION)
+        jdiv_round_up((long)cinfo->image_width * 14L, (long)DCTSIZE);
+      cinfo->output_height = (JDIMENSION)
+        jdiv_round_up((long)cinfo->image_height * 14L, (long)DCTSIZE);
+      cinfo->_min_DCT_h_scaled_size = 14;
+      cinfo->_min_DCT_v_scaled_size = 14;
+    } else if (cinfo->scale_num * DCTSIZE <= cinfo->scale_denom * 15) {
+      /* Provide 15/block_size scaling */
+      cinfo->output_width = (JDIMENSION)
+        jdiv_round_up((long)cinfo->image_width * 15L, (long)DCTSIZE);
+      cinfo->output_height = (JDIMENSION)
+        jdiv_round_up((long)cinfo->image_height * 15L, (long)DCTSIZE);
+      cinfo->_min_DCT_h_scaled_size = 15;
+      cinfo->_min_DCT_v_scaled_size = 15;
+    } else {
+      /* Provide 16/block_size scaling */
+      cinfo->output_width = (JDIMENSION)
+        jdiv_round_up((long)cinfo->image_width * 16L, (long)DCTSIZE);
+      cinfo->output_height = (JDIMENSION)
+        jdiv_round_up((long)cinfo->image_height * 16L, (long)DCTSIZE);
+      cinfo->_min_DCT_h_scaled_size = 16;
+      cinfo->_min_DCT_v_scaled_size = 16;
+    }
+
+    /* Recompute dimensions of components */
+    for (ci = 0, compptr = cinfo->comp_info; ci < cinfo->num_components;
+         ci++, compptr++) {
+      compptr->_DCT_h_scaled_size = cinfo->_min_DCT_h_scaled_size;
+      compptr->_DCT_v_scaled_size = cinfo->_min_DCT_v_scaled_size;
+    }
+  } else
+#endif /* !IDCT_SCALING_SUPPORTED */
+  {
+    /* Hardwire it to "no scaling" */
+    cinfo->output_width = cinfo->image_width;
+    cinfo->output_height = cinfo->image_height;
+    /* jdinput.c has already initialized DCT_scaled_size,
+     * and has computed unscaled downsampled_width and downsampled_height.
+     */
+  }
 }
 
 
@@ -284,90 +275,29 @@
 
 #ifdef IDCT_SCALING_SUPPORTED
 
-  /* In selecting the actual DCT scaling for each component, we try to
-   * scale up the chroma components via IDCT scaling rather than upsampling.
-   * This saves time if the upsampler gets to use 1:1 scaling.
-   * Note this code adapts subsampling ratios which are powers of 2.
-   */
-  for (ci = 0, compptr = cinfo->comp_info; ci < cinfo->num_components;
-       ci++, compptr++) {
-    int ssize = cinfo->_min_DCT_scaled_size;
-    while (ssize < DCTSIZE &&
-           ((cinfo->max_h_samp_factor * cinfo->_min_DCT_scaled_size) %
-            (compptr->h_samp_factor * ssize * 2) == 0) &&
-           ((cinfo->max_v_samp_factor * cinfo->_min_DCT_scaled_size) %
-            (compptr->v_samp_factor * ssize * 2) == 0)) {
-      ssize = ssize * 2;
-    }
-#if JPEG_LIB_VERSION >= 70
-    compptr->DCT_h_scaled_size = compptr->DCT_v_scaled_size = ssize;
-#else
-    compptr->DCT_scaled_size = ssize;
-#endif
-  }
-
-  /* Recompute downsampled dimensions of components;
-   * application needs to know these if using raw downsampled data.
-   */
-  for (ci = 0, compptr = cinfo->comp_info; ci < cinfo->num_components;
-       ci++, compptr++) {
-    /* Size in samples, after IDCT scaling */
-    compptr->downsampled_width = (JDIMENSION)
-      jdiv_round_up((long)cinfo->image_width *
-                    (long)(compptr->h_samp_factor * compptr->_DCT_scaled_size),
-                    (long)(cinfo->max_h_samp_factor * DCTSIZE));
-    compptr->downsampled_height = (JDIMENSION)
-      jdiv_round_up((long)cinfo->image_height *
-                    (long)(compptr->v_samp_factor * compptr->_DCT_scaled_size),
-                    (long)(cinfo->max_v_samp_factor * DCTSIZE));
-=======
-  if (! cinfo->master->lossless) {
-    /* Compute actual output image dimensions and DCT scaling choices. */
-    if (cinfo->scale_num * 8 <= cinfo->scale_denom) {
-      /* Provide 1/8 scaling */
-      cinfo->output_width = (JDIMENSION)
-        jdiv_round_up((long) cinfo->image_width, 8L);
-      cinfo->output_height = (JDIMENSION)
-        jdiv_round_up((long) cinfo->image_height, 8L);
-      cinfo->min_DCT_scaled_size = 1;
-    } else if (cinfo->scale_num * 4 <= cinfo->scale_denom) {
-      /* Provide 1/4 scaling */
-      cinfo->output_width = (JDIMENSION)
-        jdiv_round_up((long) cinfo->image_width, 4L);
-      cinfo->output_height = (JDIMENSION)
-        jdiv_round_up((long) cinfo->image_height, 4L);
-      cinfo->min_DCT_scaled_size = 2;
-    } else if (cinfo->scale_num * 2 <= cinfo->scale_denom) {
-      /* Provide 1/2 scaling */
-      cinfo->output_width = (JDIMENSION)
-        jdiv_round_up((long) cinfo->image_width, 2L);
-      cinfo->output_height = (JDIMENSION)
-        jdiv_round_up((long) cinfo->image_height, 2L);
-      cinfo->min_DCT_scaled_size = 4;
-    } else {
-      /* Provide 1/1 scaling */
-      cinfo->output_width = cinfo->image_width;
-      cinfo->output_height = cinfo->image_height;
-      cinfo->min_DCT_scaled_size = DCTSIZE;
-    }
+  if (!cinfo->master->lossless) {
     /* In selecting the actual DCT scaling for each component, we try to
      * scale up the chroma components via IDCT scaling rather than upsampling.
      * This saves time if the upsampler gets to use 1:1 scaling.
-     * Note this code assumes that the supported DCT scalings are powers of 2.
+     * Note this code adapts subsampling ratios which are powers of 2.
      */
     for (ci = 0, compptr = cinfo->comp_info; ci < cinfo->num_components;
          ci++, compptr++) {
-      int ssize = cinfo->min_DCT_scaled_size;
+      int ssize = cinfo->_min_DCT_scaled_size;
       while (ssize < DCTSIZE &&
-  	   (compptr->h_samp_factor * ssize * 2 <=
-  	    cinfo->max_h_samp_factor * cinfo->min_DCT_scaled_size) &&
-  	   (compptr->v_samp_factor * ssize * 2 <=
-  	    cinfo->max_v_samp_factor * cinfo->min_DCT_scaled_size)) {
+             ((cinfo->max_h_samp_factor * cinfo->_min_DCT_scaled_size) %
+              (compptr->h_samp_factor * ssize * 2) == 0) &&
+             ((cinfo->max_v_samp_factor * cinfo->_min_DCT_scaled_size) %
+              (compptr->v_samp_factor * ssize * 2) == 0)) {
         ssize = ssize * 2;
       }
+#if JPEG_LIB_VERSION >= 70
+      compptr->DCT_h_scaled_size = compptr->DCT_v_scaled_size = ssize;
+#else
       compptr->DCT_scaled_size = ssize;
-    }
-  
+#endif
+    }
+
     /* Recompute downsampled dimensions of components;
      * application needs to know these if using raw downsampled data.
      */
@@ -375,16 +305,18 @@
          ci++, compptr++) {
       /* Size in samples, after IDCT scaling */
       compptr->downsampled_width = (JDIMENSION)
-        jdiv_round_up((long) cinfo->image_width *
-  		    (long) (compptr->h_samp_factor * compptr->DCT_scaled_size),
-  		    (long) (cinfo->max_h_samp_factor * DCTSIZE));
+        jdiv_round_up((long)cinfo->image_width *
+                      (long)(compptr->h_samp_factor *
+                             compptr->_DCT_scaled_size),
+                      (long)(cinfo->max_h_samp_factor * DCTSIZE));
       compptr->downsampled_height = (JDIMENSION)
-        jdiv_round_up((long) cinfo->image_height *
-  		    (long) (compptr->v_samp_factor * compptr->DCT_scaled_size),
-  		    (long) (cinfo->max_v_samp_factor * DCTSIZE));
+        jdiv_round_up((long)cinfo->image_height *
+                      (long)(compptr->v_samp_factor *
+                             compptr->_DCT_scaled_size),
+                      (long)(cinfo->max_v_samp_factor * DCTSIZE));
     }
   } else
-#endif /* !IDCT_SCALING_SUPPORTED */
+#endif /* IDCT_SCALING_SUPPORTED */
   {
     /* Hardwire it to "no scaling" */
     cinfo->output_width = cinfo->image_width;
@@ -392,7 +324,6 @@
     /* jdinput.c has already initialized DCT_scaled_size to DCTSIZE,
      * and has computed unscaled downsampled_width and downsampled_height.
      */
->>>>>>> 217d1a75
   }
 
   /* Report number of components in selected colorspace. */
@@ -632,56 +563,41 @@
      */
   }
 
-  if (cinfo->data_precision == 12) {
-    /* Post-processing: in particular, color conversion first */
-    if (!cinfo->raw_data_out) {
-      if (master->using_merged_upsample) {
+  /* Post-processing: in particular, color conversion first */
+  if (!cinfo->raw_data_out) {
+    if (master->using_merged_upsample) {
 #ifdef UPSAMPLE_MERGING_SUPPORTED
+      if (cinfo->data_precision == 12)
         j12init_merged_upsampler(cinfo); /* does color conversion too */
-#else
-        ERREXIT(cinfo, JERR_NOT_COMPILED);
-#endif
-      } else {
+      else
+        jinit_merged_upsampler(cinfo); /* does color conversion too */
+#else
+      ERREXIT(cinfo, JERR_NOT_COMPILED);
+#endif
+    } else {
+      if (cinfo->data_precision == 12) {
         j12init_color_deconverter(cinfo);
         j12init_upsampler(cinfo);
-      }
-      j12init_d_post_controller(cinfo, cinfo->enable_2pass_quant);
-    }
-    /* Inverse DCT */
-    j12init_inverse_dct(cinfo);
-  } else {
-    /* Post-processing: in particular, color conversion first */
-    if (!cinfo->raw_data_out) {
-      if (master->using_merged_upsample) {
-#ifdef UPSAMPLE_MERGING_SUPPORTED
-        jinit_merged_upsampler(cinfo); /* does color conversion too */
-#else
-        ERREXIT(cinfo, JERR_NOT_COMPILED);
-#endif
       } else {
         jinit_color_deconverter(cinfo);
         jinit_upsampler(cinfo);
       }
+    }
+    if (cinfo->data_precision == 12)
+      j12init_d_post_controller(cinfo, cinfo->enable_2pass_quant);
+    else
       jinit_d_post_controller(cinfo, cinfo->enable_2pass_quant);
-    }
-    /* Inverse DCT */
-    jinit_inverse_dct(cinfo);
-  }
-<<<<<<< HEAD
-  /* Entropy decoding: either Huffman or arithmetic coding. */
-  if (cinfo->arith_code) {
-#ifdef D_ARITH_CODING_SUPPORTED
-    jinit_arith_decoder(cinfo);
-#else
-    ERREXIT(cinfo, JERR_ARITH_NOTIMPL);
-=======
+  }
 
   if (cinfo->master->lossless) {
 #ifdef D_LOSSLESS_SUPPORTED
     /* Prediction, sample undifferencing, point transform, and sample size
      * scaling
      */
-    jinit_lossless_decompressor(cinfo);
+    if (cinfo->data_precision == 12)
+      j12init_lossless_decompressor(cinfo);
+    else
+      jinit_lossless_decompressor(cinfo);
     /* Entropy decoding: either Huffman or arithmetic coding. */
     if (cinfo->arith_code) {
       ERREXIT(cinfo, JERR_ARITH_NOTIMPL);
@@ -691,18 +607,27 @@
 
     /* Initialize principal buffer controllers. */
     use_c_buffer = cinfo->inputctl->has_multiple_scans ||
-		   cinfo->buffered_image;
-    jinit_d_diff_controller(cinfo, use_c_buffer);
+                   cinfo->buffered_image;
+    if (cinfo->data_precision == 12)
+      j12init_d_diff_controller(cinfo, use_c_buffer);
+    else
+      jinit_d_diff_controller(cinfo, use_c_buffer);
 #else
     ERREXIT(cinfo, JERR_NOT_COMPILED);
->>>>>>> 217d1a75
 #endif
   } else {
     /* Inverse DCT */
-    jinit_inverse_dct(cinfo);
+    if (cinfo->data_precision == 12)
+      j12init_inverse_dct(cinfo);
+    else
+      jinit_inverse_dct(cinfo);
     /* Entropy decoding: either Huffman or arithmetic coding. */
     if (cinfo->arith_code) {
+#ifdef D_ARITH_CODING_SUPPORTED
+      jinit_arith_decoder(cinfo);
+#else
       ERREXIT(cinfo, JERR_ARITH_NOTIMPL);
+#endif
     } else {
       if (cinfo->progressive_mode) {
 #ifdef D_PROGRESSIVE_SUPPORTED
@@ -714,26 +639,20 @@
         jinit_huff_decoder(cinfo);
     }
 
-<<<<<<< HEAD
-  /* Initialize principal buffer controllers. */
-  use_c_buffer = cinfo->inputctl->has_multiple_scans || cinfo->buffered_image;
-  if (cinfo->data_precision == 12) {
-    j12init_d_coef_controller(cinfo, use_c_buffer);
-
-    if (!cinfo->raw_data_out)
+    /* Initialize principal buffer controllers. */
+    use_c_buffer = cinfo->inputctl->has_multiple_scans ||
+                   cinfo->buffered_image;
+    if (cinfo->data_precision == 12)
+      j12init_d_coef_controller(cinfo, use_c_buffer);
+    else
+      jinit_d_coef_controller(cinfo, use_c_buffer);
+  }
+
+  if (!cinfo->raw_data_out) {
+    if (cinfo->data_precision == 12)
       j12init_d_main_controller(cinfo,
                                 FALSE /* never need full buffer here */);
-  } else {
-    jinit_d_coef_controller(cinfo, use_c_buffer);
-=======
-    /* Initialize principal buffer controllers. */
-    use_c_buffer = cinfo->inputctl->has_multiple_scans ||
-		   cinfo->buffered_image;
-    jinit_d_coef_controller(cinfo, use_c_buffer);
-  }
->>>>>>> 217d1a75
-
-    if (!cinfo->raw_data_out)
+    else
       jinit_d_main_controller(cinfo, FALSE /* never need full buffer here */);
   }
 
@@ -894,11 +813,7 @@
 GLOBAL(void)
 jinit_master_decompress(j_decompress_ptr cinfo)
 {
-<<<<<<< HEAD
   my_master_ptr master = (my_master_ptr)cinfo->master;
-=======
-  my_master_ptr master = (my_master_ptr) cinfo->master;
->>>>>>> 217d1a75
 
   master->pub.prepare_for_output_pass = prepare_for_output_pass;
   master->pub.finish_output_pass = finish_output_pass;
