--- conflicted
+++ resolved
@@ -2,11 +2,7 @@
  * jdmaster.c
  *
  * Copyright (C) 1991-1997, Thomas G. Lane.
-<<<<<<< HEAD
- * Copyright (C) 2009, D. R. Commander.
-=======
- * Modified 2002-2009 by Guido Vollbeding.
->>>>>>> a4ecaacd
+ * Copyright (C) 2009-2010, D. R. Commander.
  * This file is part of the Independent JPEG Group's software.
  * For conditions of distribution and use, see the accompanying README file.
  *
@@ -19,6 +15,7 @@
 #define JPEG_INTERNALS
 #include "jinclude.h"
 #include "jpeglib.h"
+#include "jpegcomp.h"
 
 
 /* Private state */
@@ -72,13 +69,17 @@
       cinfo->comp_info[2].v_samp_factor != 1)
     return FALSE;
   /* furthermore, it doesn't work if we've scaled the IDCTs differently */
+#if JPEG_LIB_VERSION >= 70
   if (cinfo->comp_info[0].DCT_h_scaled_size != cinfo->min_DCT_h_scaled_size ||
       cinfo->comp_info[1].DCT_h_scaled_size != cinfo->min_DCT_h_scaled_size ||
-      cinfo->comp_info[2].DCT_h_scaled_size != cinfo->min_DCT_h_scaled_size ||
-      cinfo->comp_info[0].DCT_v_scaled_size != cinfo->min_DCT_v_scaled_size ||
-      cinfo->comp_info[1].DCT_v_scaled_size != cinfo->min_DCT_v_scaled_size ||
-      cinfo->comp_info[2].DCT_v_scaled_size != cinfo->min_DCT_v_scaled_size)
+      cinfo->comp_info[2].DCT_h_scaled_size != cinfo->min_DCT_h_scaled_size)
     return FALSE;
+#else
+  if (cinfo->comp_info[0].DCT_scaled_size != cinfo->min_DCT_scaled_size ||
+      cinfo->comp_info[1].DCT_scaled_size != cinfo->min_DCT_scaled_size ||
+      cinfo->comp_info[2].DCT_scaled_size != cinfo->min_DCT_scaled_size)
+    return FALSE;
+#endif
   /* ??? also need to test for upsample-time rescaling, when & if supported */
   return TRUE;			/* by golly, it'll work... */
 #else
@@ -96,9 +97,7 @@
 
 GLOBAL(void)
 jpeg_calc_output_dimensions (j_decompress_ptr cinfo)
-/* Do computations that are needed before master selection phase.
- * This function is used for full decompression.
- */
+/* Do computations that are needed before master selection phase */
 {
 #ifdef IDCT_SCALING_SUPPORTED
   int ci;
@@ -109,38 +108,72 @@
   if (cinfo->global_state != DSTATE_READY)
     ERREXIT1(cinfo, JERR_BAD_STATE, cinfo->global_state);
 
-  /* Compute core output image dimensions and DCT scaling choices. */
-  jpeg_core_output_dimensions(cinfo);
-
 #ifdef IDCT_SCALING_SUPPORTED
 
+  /* Compute actual output image dimensions and DCT scaling choices. */
+  if (cinfo->scale_num * 8 <= cinfo->scale_denom) {
+    /* Provide 1/8 scaling */
+    cinfo->output_width = (JDIMENSION)
+      jdiv_round_up((long) cinfo->image_width, 8L);
+    cinfo->output_height = (JDIMENSION)
+      jdiv_round_up((long) cinfo->image_height, 8L);
+#if JPEG_LIB_VERSION >= 70
+    cinfo->min_DCT_h_scaled_size = cinfo->min_DCT_v_scaled_size = 1;
+#else
+    cinfo->min_DCT_scaled_size = 1;
+#endif
+  } else if (cinfo->scale_num * 4 <= cinfo->scale_denom) {
+    /* Provide 1/4 scaling */
+    cinfo->output_width = (JDIMENSION)
+      jdiv_round_up((long) cinfo->image_width, 4L);
+    cinfo->output_height = (JDIMENSION)
+      jdiv_round_up((long) cinfo->image_height, 4L);
+#if JPEG_LIB_VERSION >= 70
+    cinfo->min_DCT_h_scaled_size = cinfo->min_DCT_v_scaled_size = 2;
+#else
+    cinfo->min_DCT_scaled_size = 2;
+#endif
+  } else if (cinfo->scale_num * 2 <= cinfo->scale_denom) {
+    /* Provide 1/2 scaling */
+    cinfo->output_width = (JDIMENSION)
+      jdiv_round_up((long) cinfo->image_width, 2L);
+    cinfo->output_height = (JDIMENSION)
+      jdiv_round_up((long) cinfo->image_height, 2L);
+#if JPEG_LIB_VERSION >= 70
+    cinfo->min_DCT_h_scaled_size = cinfo->min_DCT_v_scaled_size = 4;
+#else
+    cinfo->min_DCT_scaled_size = 4;
+#endif
+  } else {
+    /* Provide 1/1 scaling */
+    cinfo->output_width = cinfo->image_width;
+    cinfo->output_height = cinfo->image_height;
+#if JPEG_LIB_VERSION >= 70
+    cinfo->min_DCT_h_scaled_size = cinfo->min_DCT_v_scaled_size = DCTSIZE;
+#else
+    cinfo->min_DCT_scaled_size = DCTSIZE;
+#endif
+  }
   /* In selecting the actual DCT scaling for each component, we try to
    * scale up the chroma components via IDCT scaling rather than upsampling.
    * This saves time if the upsampler gets to use 1:1 scaling.
-   * Note this code adapts subsampling ratios which are powers of 2.
+   * Note this code assumes that the supported DCT scalings are powers of 2.
    */
   for (ci = 0, compptr = cinfo->comp_info; ci < cinfo->num_components;
        ci++, compptr++) {
-    int ssize = 1;
-    while (cinfo->min_DCT_h_scaled_size * ssize <=
-	   (cinfo->do_fancy_upsampling ? DCTSIZE : DCTSIZE / 2) &&
-	   (cinfo->max_h_samp_factor % (compptr->h_samp_factor * ssize * 2)) == 0) {
+    int ssize = _min_DCT_scaled_size;
+    while (ssize < DCTSIZE &&
+	   (compptr->h_samp_factor * ssize * 2 <=
+	    cinfo->max_h_samp_factor * _min_DCT_scaled_size) &&
+	   (compptr->v_samp_factor * ssize * 2 <=
+	    cinfo->max_v_samp_factor * _min_DCT_scaled_size)) {
       ssize = ssize * 2;
     }
-    compptr->DCT_h_scaled_size = cinfo->min_DCT_h_scaled_size * ssize;
-    ssize = 1;
-    while (cinfo->min_DCT_v_scaled_size * ssize <=
-	   (cinfo->do_fancy_upsampling ? DCTSIZE : DCTSIZE / 2) &&
-	   (cinfo->max_v_samp_factor % (compptr->v_samp_factor * ssize * 2)) == 0) {
-      ssize = ssize * 2;
-    }
-    compptr->DCT_v_scaled_size = cinfo->min_DCT_v_scaled_size * ssize;
-
-    /* We don't support IDCT ratios larger than 2. */
-    if (compptr->DCT_h_scaled_size > compptr->DCT_v_scaled_size * 2)
-	compptr->DCT_h_scaled_size = compptr->DCT_v_scaled_size * 2;
-    else if (compptr->DCT_v_scaled_size > compptr->DCT_h_scaled_size * 2)
-	compptr->DCT_v_scaled_size = compptr->DCT_h_scaled_size * 2;
+#if JPEG_LIB_VERSION >= 70
+    compptr->DCT_h_scaled_size = compptr->DCT_v_scaled_size = ssize;
+#else
+    compptr->DCT_scaled_size = ssize;
+#endif
   }
 
   /* Recompute downsampled dimensions of components;
@@ -151,13 +184,22 @@
     /* Size in samples, after IDCT scaling */
     compptr->downsampled_width = (JDIMENSION)
       jdiv_round_up((long) cinfo->image_width *
-		    (long) (compptr->h_samp_factor * compptr->DCT_h_scaled_size),
-		    (long) (cinfo->max_h_samp_factor * cinfo->block_size));
+		    (long) (compptr->h_samp_factor * _DCT_scaled_size),
+		    (long) (cinfo->max_h_samp_factor * DCTSIZE));
     compptr->downsampled_height = (JDIMENSION)
       jdiv_round_up((long) cinfo->image_height *
-		    (long) (compptr->v_samp_factor * compptr->DCT_v_scaled_size),
-		    (long) (cinfo->max_v_samp_factor * cinfo->block_size));
-  }
+		    (long) (compptr->v_samp_factor * _DCT_scaled_size),
+		    (long) (cinfo->max_v_samp_factor * DCTSIZE));
+  }
+
+#else /* !IDCT_SCALING_SUPPORTED */
+
+  /* Hardwire it to "no scaling" */
+  cinfo->output_width = cinfo->image_width;
+  cinfo->output_height = cinfo->image_height;
+  /* jdinput.c has already initialized DCT_scaled_size to DCTSIZE,
+   * and has computed unscaled downsampled_width and downsampled_height.
+   */
 
 #endif /* IDCT_SCALING_SUPPORTED */
 
@@ -369,10 +411,17 @@
   /* Inverse DCT */
   jinit_inverse_dct(cinfo);
   /* Entropy decoding: either Huffman or arithmetic coding. */
-  if (cinfo->arith_code)
-    jinit_arith_decoder(cinfo);
-  else {
-    jinit_huff_decoder(cinfo);
+  if (cinfo->arith_code) {
+    ERREXIT(cinfo, JERR_ARITH_NOTIMPL);
+  } else {
+    if (cinfo->progressive_mode) {
+#ifdef D_PROGRESSIVE_SUPPORTED
+      jinit_phuff_decoder(cinfo);
+#else
+      ERREXIT(cinfo, JERR_NOT_COMPILED);
+#endif
+    } else
+      jinit_huff_decoder(cinfo);
   }
 
   /* Initialize principal buffer controllers. */
