--- conflicted
+++ resolved
@@ -20,17 +20,10 @@
 }
 
 IMAGES="vgl_5674_0098.bmp vgl_6434_0018a.bmp vgl_6548_0026a.bmp nightshot_iso_100.bmp"
-<<<<<<< HEAD
 IMGDIR=@CMAKE_CURRENT_SOURCE_DIR@/testimages
-OUTDIR=__tjexampletest_output
+OUTDIR=`mktemp -d /tmp/__tjexampletest_output.XXXXXX`
 EXEDIR=@CMAKE_CURRENT_BINARY_DIR@
 JAVA="@Java_JAVA_EXECUTABLE@ -cp $EXEDIR/java/turbojpeg.jar -Djava.library.path=$EXEDIR"
-=======
-IMGDIR=@srcdir@/testimages
-OUTDIR=`mktemp -d /tmp/__tjexampletest_output.XXXXXX`
-EXEDIR=.
-JAVA="@JAVA@ -cp java/turbojpeg.jar -Djava.library.path=.libs"
->>>>>>> 19b393b6
 
 if [ -d $OUTDIR ]; then
 	rm -rf $OUTDIR
@@ -143,13 +136,8 @@
 	for xform in hflip vflip transpose transverse rot90 rot180 rot270; do
 		for samp in GRAY 444 422 420; do
 			for scale in 2_1 15_8 7_4 13_8 3_2 11_8 5_4 9_8 7_8 3_4 5_8 1_2 3_8 1_4 1_8; do
-<<<<<<< HEAD
 				scalearg=`echo $scale | sed 's/\_/\//g'`
-				$EXEDIR/djpeg -rgb -bmp -scale ${scalearg} $OUTDIR/${basename}_${samp}_${xform}_jpegtran.jpg >$OUTDIR/${basename}_${samp}_${xform}_${scale}_jpegtran.bmp
-=======
-				scalearg=`echo $scale | sed s@_@/@g`
 				runme $EXEDIR/djpeg -rgb -bmp -scale ${scalearg} -outfile $OUTDIR/${basename}_${samp}_${xform}_${scale}_jpegtran.bmp $OUTDIR/${basename}_${samp}_${xform}_jpegtran.jpg
->>>>>>> 19b393b6
 				runme $JAVA TJExample $OUTDIR/${basename}_${samp}_fast.jpg $OUTDIR/${basename}_${samp}_${xform}_${scale}.bmp -$xform -scale ${scalearg} -crop 16,16,70x60
 				runme cmp -i 54:54 $OUTDIR/${basename}_${samp}_${xform}_${scale}.bmp $OUTDIR/${basename}_${samp}_${xform}_${scale}_jpegtran.bmp
 				rm $OUTDIR/${basename}_${samp}_${xform}_${scale}.bmp
