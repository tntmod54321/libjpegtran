;
; jidctred.asm - reduced-size IDCT (64-bit SSE2)
;
; Copyright 2009 Pierre Ossman <ossman@cendio.se> for Cendio AB
; Copyright (C) 2009, 2016, D. R. Commander.
; Copyright (C) 2018, Matthias Räncker.
;
; Based on the x86 SIMD extension for IJG JPEG library
; Copyright (C) 1999-2006, MIYASAKA Masaru.
; For conditions of distribution and use, see copyright notice in jsimdext.inc
;
; This file should be assembled with NASM (Netwide Assembler),
; can *not* be assembled with Microsoft's MASM or any compatible
; assembler (including Borland's Turbo Assembler).
; NASM is available from http://nasm.sourceforge.net/ or
; http://sourceforge.net/project/showfiles.php?group_id=6208
;
; This file contains inverse-DCT routines that produce reduced-size
; output: either 4x4 or 2x2 pixels from an 8x8 DCT block.
; The following code is based directly on the IJG's original jidctred.c;
; see the jidctred.c for more details.

%include "jsimdext.inc"
%include "jdct.inc"

; --------------------------------------------------------------------------

%define CONST_BITS    13
%define PASS1_BITS    2

%define DESCALE_P1_4  (CONST_BITS - PASS1_BITS + 1)
%define DESCALE_P2_4  (CONST_BITS + PASS1_BITS + 3 + 1)
%define DESCALE_P1_2  (CONST_BITS - PASS1_BITS + 2)
%define DESCALE_P2_2  (CONST_BITS + PASS1_BITS + 3 + 2)

%if CONST_BITS == 13
F_0_211 equ  1730  ; FIX(0.211164243)
F_0_509 equ  4176  ; FIX(0.509795579)
F_0_601 equ  4926  ; FIX(0.601344887)
F_0_720 equ  5906  ; FIX(0.720959822)
F_0_765 equ  6270  ; FIX(0.765366865)
F_0_850 equ  6967  ; FIX(0.850430095)
F_0_899 equ  7373  ; FIX(0.899976223)
F_1_061 equ  8697  ; FIX(1.061594337)
F_1_272 equ 10426  ; FIX(1.272758580)
F_1_451 equ 11893  ; FIX(1.451774981)
F_1_847 equ 15137  ; FIX(1.847759065)
F_2_172 equ 17799  ; FIX(2.172734803)
F_2_562 equ 20995  ; FIX(2.562915447)
F_3_624 equ 29692  ; FIX(3.624509785)
%else
; NASM cannot do compile-time arithmetic on floating-point constants.
%define DESCALE(x, n)  (((x) + (1 << ((n) - 1))) >> (n))
F_0_211 equ DESCALE( 226735879, 30 - CONST_BITS)  ; FIX(0.211164243)
F_0_509 equ DESCALE( 547388834, 30 - CONST_BITS)  ; FIX(0.509795579)
F_0_601 equ DESCALE( 645689155, 30 - CONST_BITS)  ; FIX(0.601344887)
F_0_720 equ DESCALE( 774124714, 30 - CONST_BITS)  ; FIX(0.720959822)
F_0_765 equ DESCALE( 821806413, 30 - CONST_BITS)  ; FIX(0.765366865)
F_0_850 equ DESCALE( 913142361, 30 - CONST_BITS)  ; FIX(0.850430095)
F_0_899 equ DESCALE( 966342111, 30 - CONST_BITS)  ; FIX(0.899976223)
F_1_061 equ DESCALE(1139878239, 30 - CONST_BITS)  ; FIX(1.061594337)
F_1_272 equ DESCALE(1366614119, 30 - CONST_BITS)  ; FIX(1.272758580)
F_1_451 equ DESCALE(1558831516, 30 - CONST_BITS)  ; FIX(1.451774981)
F_1_847 equ DESCALE(1984016188, 30 - CONST_BITS)  ; FIX(1.847759065)
F_2_172 equ DESCALE(2332956230, 30 - CONST_BITS)  ; FIX(2.172734803)
F_2_562 equ DESCALE(2751909506, 30 - CONST_BITS)  ; FIX(2.562915447)
F_3_624 equ DESCALE(3891787747, 30 - CONST_BITS)  ; FIX(3.624509785)
%endif

; --------------------------------------------------------------------------
    SECTION     SEG_CONST

    alignz      32
    GLOBAL_DATA(jconst_idct_red_sse2)

EXTN(jconst_idct_red_sse2):

PW_F184_MF076   times 4  dw  F_1_847, -F_0_765
PW_F256_F089    times 4  dw  F_2_562,  F_0_899
PW_F106_MF217   times 4  dw  F_1_061, -F_2_172
PW_MF060_MF050  times 4  dw -F_0_601, -F_0_509
PW_F145_MF021   times 4  dw  F_1_451, -F_0_211
PW_F362_MF127   times 4  dw  F_3_624, -F_1_272
PW_F085_MF072   times 4  dw  F_0_850, -F_0_720
PD_DESCALE_P1_4 times 4  dd  1 << (DESCALE_P1_4 - 1)
PD_DESCALE_P2_4 times 4  dd  1 << (DESCALE_P2_4 - 1)
PD_DESCALE_P1_2 times 4  dd  1 << (DESCALE_P1_2 - 1)
PD_DESCALE_P2_2 times 4  dd  1 << (DESCALE_P2_2 - 1)
PB_CENTERJSAMP  times 16 db  CENTERJSAMPLE

    alignz      32

; --------------------------------------------------------------------------
    SECTION     SEG_TEXT
    BITS        64
;
; Perform dequantization and inverse DCT on one block of coefficients,
; producing a reduced-size 4x4 output block.
;
; GLOBAL(void)
; jsimd_idct_4x4_sse2(void *dct_table, JCOEFPTR coef_block,
;                     JSAMPARRAY output_buf, JDIMENSION output_col)
;

; r10 = void *dct_table
; r11 = JCOEFPTR coef_block
; r12 = JSAMPARRAY output_buf
; r13d = JDIMENSION output_col

%define original_rbp  rbp + 0
%define wk(i)         rbp - (WK_NUM - (i)) * SIZEOF_XMMWORD
                                        ; xmmword wk[WK_NUM]
%define WK_NUM        2

    align       32
    GLOBAL_FUNCTION(jsimd_idct_4x4_sse2)

EXTN(jsimd_idct_4x4_sse2):
    push        rbp
    mov         rax, rsp                     ; rax = original rbp
    sub         rsp, byte 4
    and         rsp, byte (-SIZEOF_XMMWORD)  ; align to 128 bits
    mov         [rsp], rax
    mov         rbp, rsp                     ; rbp = aligned rbp
    lea         rsp, [wk(0)]
    collect_args 4

    ; ---- Pass 1: process columns from input.

    mov         rdx, r10                ; quantptr
    mov         rsi, r11                ; inptr

%ifndef NO_ZERO_COLUMN_TEST_4X4_SSE2
    mov         eax, dword [DWBLOCK(1,0,rsi,SIZEOF_JCOEF)]
    or          eax, dword [DWBLOCK(2,0,rsi,SIZEOF_JCOEF)]
    jnz         short .columnDCT

    movdqa      xmm0, XMMWORD [XMMBLOCK(1,0,rsi,SIZEOF_JCOEF)]
    movdqa      xmm1, XMMWORD [XMMBLOCK(2,0,rsi,SIZEOF_JCOEF)]
    por         xmm0, XMMWORD [XMMBLOCK(3,0,rsi,SIZEOF_JCOEF)]
    por         xmm1, XMMWORD [XMMBLOCK(5,0,rsi,SIZEOF_JCOEF)]
    por         xmm0, XMMWORD [XMMBLOCK(6,0,rsi,SIZEOF_JCOEF)]
    por         xmm1, XMMWORD [XMMBLOCK(7,0,rsi,SIZEOF_JCOEF)]
    por         xmm0, xmm1
    packsswb    xmm0, xmm0
    packsswb    xmm0, xmm0
    movd        eax, xmm0
    test        rax, rax
    jnz         short .columnDCT

    ; -- AC terms all zero

    movdqa      xmm0, XMMWORD [XMMBLOCK(0,0,rsi,SIZEOF_JCOEF)]
    pmullw      xmm0, XMMWORD [XMMBLOCK(0,0,rdx,SIZEOF_ISLOW_MULT_TYPE)]

    psllw       xmm0, PASS1_BITS

    movdqa      xmm3, xmm0        ; xmm0=in0=(00 01 02 03 04 05 06 07)
    punpcklwd   xmm0, xmm0        ; xmm0=(00 00 01 01 02 02 03 03)
    punpckhwd   xmm3, xmm3        ; xmm3=(04 04 05 05 06 06 07 07)

    pshufd      xmm1, xmm0, 0x50  ; xmm1=[col0 col1]=(00 00 00 00 01 01 01 01)
    pshufd      xmm0, xmm0, 0xFA  ; xmm0=[col2 col3]=(02 02 02 02 03 03 03 03)
    pshufd      xmm6, xmm3, 0x50  ; xmm6=[col4 col5]=(04 04 04 04 05 05 05 05)
    pshufd      xmm3, xmm3, 0xFA  ; xmm3=[col6 col7]=(06 06 06 06 07 07 07 07)

    jmp         near .column_end
%endif
.columnDCT:

    ; -- Odd part

    movdqa      xmm0, XMMWORD [XMMBLOCK(1,0,rsi,SIZEOF_JCOEF)]
    movdqa      xmm1, XMMWORD [XMMBLOCK(3,0,rsi,SIZEOF_JCOEF)]
    pmullw      xmm0, XMMWORD [XMMBLOCK(1,0,rdx,SIZEOF_ISLOW_MULT_TYPE)]
    pmullw      xmm1, XMMWORD [XMMBLOCK(3,0,rdx,SIZEOF_ISLOW_MULT_TYPE)]
    movdqa      xmm2, XMMWORD [XMMBLOCK(5,0,rsi,SIZEOF_JCOEF)]
    movdqa      xmm3, XMMWORD [XMMBLOCK(7,0,rsi,SIZEOF_JCOEF)]
    pmullw      xmm2, XMMWORD [XMMBLOCK(5,0,rdx,SIZEOF_ISLOW_MULT_TYPE)]
    pmullw      xmm3, XMMWORD [XMMBLOCK(7,0,rdx,SIZEOF_ISLOW_MULT_TYPE)]

    movdqa      xmm4, xmm0
    movdqa      xmm5, xmm0
    punpcklwd   xmm4, xmm1
    punpckhwd   xmm5, xmm1
    movdqa      xmm0, xmm4
    movdqa      xmm1, xmm5
    pmaddwd     xmm4, [rel PW_F256_F089]   ; xmm4=(tmp2L)
    pmaddwd     xmm5, [rel PW_F256_F089]   ; xmm5=(tmp2H)
    pmaddwd     xmm0, [rel PW_F106_MF217]  ; xmm0=(tmp0L)
    pmaddwd     xmm1, [rel PW_F106_MF217]  ; xmm1=(tmp0H)

    movdqa      xmm6, xmm2
    movdqa      xmm7, xmm2
    punpcklwd   xmm6, xmm3
    punpckhwd   xmm7, xmm3
    movdqa      xmm2, xmm6
    movdqa      xmm3, xmm7
    pmaddwd     xmm6, [rel PW_MF060_MF050]  ; xmm6=(tmp2L)
    pmaddwd     xmm7, [rel PW_MF060_MF050]  ; xmm7=(tmp2H)
    pmaddwd     xmm2, [rel PW_F145_MF021]   ; xmm2=(tmp0L)
    pmaddwd     xmm3, [rel PW_F145_MF021]   ; xmm3=(tmp0H)

    paddd       xmm6, xmm4              ; xmm6=tmp2L
    paddd       xmm7, xmm5              ; xmm7=tmp2H
    paddd       xmm2, xmm0              ; xmm2=tmp0L
    paddd       xmm3, xmm1              ; xmm3=tmp0H

    movdqa      XMMWORD [wk(0)], xmm2   ; wk(0)=tmp0L
    movdqa      XMMWORD [wk(1)], xmm3   ; wk(1)=tmp0H

    ; -- Even part

    movdqa      xmm4, XMMWORD [XMMBLOCK(0,0,rsi,SIZEOF_JCOEF)]
    movdqa      xmm5, XMMWORD [XMMBLOCK(2,0,rsi,SIZEOF_JCOEF)]
    movdqa      xmm0, XMMWORD [XMMBLOCK(6,0,rsi,SIZEOF_JCOEF)]
    pmullw      xmm4, XMMWORD [XMMBLOCK(0,0,rdx,SIZEOF_ISLOW_MULT_TYPE)]
    pmullw      xmm5, XMMWORD [XMMBLOCK(2,0,rdx,SIZEOF_ISLOW_MULT_TYPE)]
    pmullw      xmm0, XMMWORD [XMMBLOCK(6,0,rdx,SIZEOF_ISLOW_MULT_TYPE)]

    pxor        xmm1, xmm1
    pxor        xmm2, xmm2
    punpcklwd   xmm1, xmm4               ; xmm1=tmp0L
    punpckhwd   xmm2, xmm4               ; xmm2=tmp0H
    psrad       xmm1, (16-CONST_BITS-1)  ; psrad xmm1,16 & pslld xmm1,CONST_BITS+1
    psrad       xmm2, (16-CONST_BITS-1)  ; psrad xmm2,16 & pslld xmm2,CONST_BITS+1

    movdqa      xmm3, xmm5              ; xmm5=in2=z2
    punpcklwd   xmm5, xmm0              ; xmm0=in6=z3
    punpckhwd   xmm3, xmm0
    pmaddwd     xmm5, [rel PW_F184_MF076]  ; xmm5=tmp2L
    pmaddwd     xmm3, [rel PW_F184_MF076]  ; xmm3=tmp2H

    movdqa      xmm4, xmm1
    movdqa      xmm0, xmm2
    paddd       xmm1, xmm5              ; xmm1=tmp10L
    paddd       xmm2, xmm3              ; xmm2=tmp10H
    psubd       xmm4, xmm5              ; xmm4=tmp12L
    psubd       xmm0, xmm3              ; xmm0=tmp12H

    ; -- Final output stage

    movdqa      xmm5, xmm1
    movdqa      xmm3, xmm2
    paddd       xmm1, xmm6              ; xmm1=data0L
    paddd       xmm2, xmm7              ; xmm2=data0H
    psubd       xmm5, xmm6              ; xmm5=data3L
    psubd       xmm3, xmm7              ; xmm3=data3H

    movdqa      xmm6, [rel PD_DESCALE_P1_4]  ; xmm6=[rel PD_DESCALE_P1_4]

    paddd       xmm1, xmm6
    paddd       xmm2, xmm6
    psrad       xmm1, DESCALE_P1_4
    psrad       xmm2, DESCALE_P1_4
    paddd       xmm5, xmm6
    paddd       xmm3, xmm6
    psrad       xmm5, DESCALE_P1_4
    psrad       xmm3, DESCALE_P1_4

    packssdw    xmm1, xmm2              ; xmm1=data0=(00 01 02 03 04 05 06 07)
    packssdw    xmm5, xmm3              ; xmm5=data3=(30 31 32 33 34 35 36 37)

    movdqa      xmm7, XMMWORD [wk(0)]   ; xmm7=tmp0L
    movdqa      xmm6, XMMWORD [wk(1)]   ; xmm6=tmp0H

    movdqa      xmm2, xmm4
    movdqa      xmm3, xmm0
    paddd       xmm4, xmm7              ; xmm4=data1L
    paddd       xmm0, xmm6              ; xmm0=data1H
    psubd       xmm2, xmm7              ; xmm2=data2L
    psubd       xmm3, xmm6              ; xmm3=data2H

    movdqa      xmm7, [rel PD_DESCALE_P1_4]  ; xmm7=[rel PD_DESCALE_P1_4]

    paddd       xmm4, xmm7
    paddd       xmm0, xmm7
    psrad       xmm4, DESCALE_P1_4
    psrad       xmm0, DESCALE_P1_4
    paddd       xmm2, xmm7
    paddd       xmm3, xmm7
    psrad       xmm2, DESCALE_P1_4
    psrad       xmm3, DESCALE_P1_4

    packssdw    xmm4, xmm0        ; xmm4=data1=(10 11 12 13 14 15 16 17)
    packssdw    xmm2, xmm3        ; xmm2=data2=(20 21 22 23 24 25 26 27)

    movdqa      xmm6, xmm1        ; transpose coefficients(phase 1)
    punpcklwd   xmm1, xmm4        ; xmm1=(00 10 01 11 02 12 03 13)
    punpckhwd   xmm6, xmm4        ; xmm6=(04 14 05 15 06 16 07 17)
    movdqa      xmm7, xmm2        ; transpose coefficients(phase 1)
    punpcklwd   xmm2, xmm5        ; xmm2=(20 30 21 31 22 32 23 33)
    punpckhwd   xmm7, xmm5        ; xmm7=(24 34 25 35 26 36 27 37)

    movdqa      xmm0, xmm1        ; transpose coefficients(phase 2)
    punpckldq   xmm1, xmm2        ; xmm1=[col0 col1]=(00 10 20 30 01 11 21 31)
    punpckhdq   xmm0, xmm2        ; xmm0=[col2 col3]=(02 12 22 32 03 13 23 33)
    movdqa      xmm3, xmm6        ; transpose coefficients(phase 2)
    punpckldq   xmm6, xmm7        ; xmm6=[col4 col5]=(04 14 24 34 05 15 25 35)
    punpckhdq   xmm3, xmm7        ; xmm3=[col6 col7]=(06 16 26 36 07 17 27 37)
.column_end:

    ; -- Prefetch the next coefficient block

    prefetchnta [rsi + DCTSIZE2*SIZEOF_JCOEF + 0*32]
    prefetchnta [rsi + DCTSIZE2*SIZEOF_JCOEF + 1*32]
    prefetchnta [rsi + DCTSIZE2*SIZEOF_JCOEF + 2*32]
    prefetchnta [rsi + DCTSIZE2*SIZEOF_JCOEF + 3*32]

    ; ---- Pass 2: process rows, store into output array.

    mov         rax, [original_rbp]
    mov         rdi, r12                ; (JSAMPROW *)
    mov         eax, r13d

    ; -- Even part

    pxor        xmm4, xmm4
    punpcklwd   xmm4, xmm1               ; xmm4=tmp0
    psrad       xmm4, (16-CONST_BITS-1)  ; psrad xmm4,16 & pslld xmm4,CONST_BITS+1

    ; -- Odd part

    punpckhwd   xmm1, xmm0
    punpckhwd   xmm6, xmm3
    movdqa      xmm5, xmm1
    movdqa      xmm2, xmm6
    pmaddwd     xmm1, [rel PW_F256_F089]    ; xmm1=(tmp2)
    pmaddwd     xmm6, [rel PW_MF060_MF050]  ; xmm6=(tmp2)
    pmaddwd     xmm5, [rel PW_F106_MF217]   ; xmm5=(tmp0)
    pmaddwd     xmm2, [rel PW_F145_MF021]   ; xmm2=(tmp0)

    paddd       xmm6, xmm1              ; xmm6=tmp2
    paddd       xmm2, xmm5              ; xmm2=tmp0

    ; -- Even part

    punpcklwd   xmm0, xmm3
    pmaddwd     xmm0, [rel PW_F184_MF076]  ; xmm0=tmp2

    movdqa      xmm7, xmm4
    paddd       xmm4, xmm0              ; xmm4=tmp10
    psubd       xmm7, xmm0              ; xmm7=tmp12

    ; -- Final output stage

    movdqa      xmm1, [rel PD_DESCALE_P2_4]  ; xmm1=[rel PD_DESCALE_P2_4]

    movdqa      xmm5, xmm4
    movdqa      xmm3, xmm7
    paddd       xmm4, xmm6              ; xmm4=data0=(00 10 20 30)
    paddd       xmm7, xmm2              ; xmm7=data1=(01 11 21 31)
    psubd       xmm5, xmm6              ; xmm5=data3=(03 13 23 33)
    psubd       xmm3, xmm2              ; xmm3=data2=(02 12 22 32)

    paddd       xmm4, xmm1
    paddd       xmm7, xmm1
    psrad       xmm4, DESCALE_P2_4
    psrad       xmm7, DESCALE_P2_4
    paddd       xmm5, xmm1
    paddd       xmm3, xmm1
    psrad       xmm5, DESCALE_P2_4
    psrad       xmm3, DESCALE_P2_4

    packssdw    xmm4, xmm3              ; xmm4=(00 10 20 30 02 12 22 32)
    packssdw    xmm7, xmm5              ; xmm7=(01 11 21 31 03 13 23 33)

    movdqa      xmm0, xmm4              ; transpose coefficients(phase 1)
    punpcklwd   xmm4, xmm7              ; xmm4=(00 01 10 11 20 21 30 31)
    punpckhwd   xmm0, xmm7              ; xmm0=(02 03 12 13 22 23 32 33)

    movdqa      xmm6, xmm4              ; transpose coefficients(phase 2)
    punpckldq   xmm4, xmm0              ; xmm4=(00 01 02 03 10 11 12 13)
    punpckhdq   xmm6, xmm0              ; xmm6=(20 21 22 23 30 31 32 33)

    packsswb    xmm4, xmm6              ; xmm4=(00 01 02 03 10 11 12 13 20 ..)
    paddb       xmm4, [rel PB_CENTERJSAMP]

    pshufd      xmm2, xmm4, 0x39        ; xmm2=(10 11 12 13 20 21 22 23 30 ..)
    pshufd      xmm1, xmm4, 0x4E        ; xmm1=(20 21 22 23 30 31 32 33 00 ..)
    pshufd      xmm3, xmm4, 0x93        ; xmm3=(30 31 32 33 00 01 02 03 10 ..)

    mov         rdxp, JSAMPROW [rdi+0*SIZEOF_JSAMPROW]
    mov         rsip, JSAMPROW [rdi+1*SIZEOF_JSAMPROW]
    movd        XMM_DWORD [rdx+rax*SIZEOF_JSAMPLE], xmm4
    movd        XMM_DWORD [rsi+rax*SIZEOF_JSAMPLE], xmm2
    mov         rdxp, JSAMPROW [rdi+2*SIZEOF_JSAMPROW]
    mov         rsip, JSAMPROW [rdi+3*SIZEOF_JSAMPROW]
    movd        XMM_DWORD [rdx+rax*SIZEOF_JSAMPLE], xmm1
    movd        XMM_DWORD [rsi+rax*SIZEOF_JSAMPLE], xmm3

    uncollect_args 4
    mov         rsp, rbp                ; rsp <- aligned rbp
    pop         rsp                     ; rsp <- original rbp
    pop         rbp
    ret

; --------------------------------------------------------------------------
;
; Perform dequantization and inverse DCT on one block of coefficients,
; producing a reduced-size 2x2 output block.
;
; GLOBAL(void)
; jsimd_idct_2x2_sse2(void *dct_table, JCOEFPTR coef_block,
;                     JSAMPARRAY output_buf, JDIMENSION output_col)
;

; r10 = void *dct_table
; r11 = JCOEFPTR coef_block
; r12 = JSAMPARRAY output_buf
; r13d = JDIMENSION output_col

    align       32
    GLOBAL_FUNCTION(jsimd_idct_2x2_sse2)

EXTN(jsimd_idct_2x2_sse2):
    push        rbp
    mov         rax, rsp
    mov         rbp, rsp
    collect_args 4
    push        rbx

    ; ---- Pass 1: process columns from input.

    mov         rdx, r10                ; quantptr
    mov         rsi, r11                ; inptr

    ; | input:                  | result:        |
    ; | 00 01 ** 03 ** 05 ** 07 |                |
    ; | 10 11 ** 13 ** 15 ** 17 |                |
    ; | ** ** ** ** ** ** ** ** |                |
    ; | 30 31 ** 33 ** 35 ** 37 | A0 A1 A3 A5 A7 |
    ; | ** ** ** ** ** ** ** ** | B0 B1 B3 B5 B7 |
    ; | 50 51 ** 53 ** 55 ** 57 |                |
    ; | ** ** ** ** ** ** ** ** |                |
    ; | 70 71 ** 73 ** 75 ** 77 |                |

    ; -- Odd part

    movdqa      xmm0, XMMWORD [XMMBLOCK(1,0,rsi,SIZEOF_JCOEF)]
    movdqa      xmm1, XMMWORD [XMMBLOCK(3,0,rsi,SIZEOF_JCOEF)]
    pmullw      xmm0, XMMWORD [XMMBLOCK(1,0,rdx,SIZEOF_ISLOW_MULT_TYPE)]
    pmullw      xmm1, XMMWORD [XMMBLOCK(3,0,rdx,SIZEOF_ISLOW_MULT_TYPE)]
    movdqa      xmm2, XMMWORD [XMMBLOCK(5,0,rsi,SIZEOF_JCOEF)]
    movdqa      xmm3, XMMWORD [XMMBLOCK(7,0,rsi,SIZEOF_JCOEF)]
    pmullw      xmm2, XMMWORD [XMMBLOCK(5,0,rdx,SIZEOF_ISLOW_MULT_TYPE)]
    pmullw      xmm3, XMMWORD [XMMBLOCK(7,0,rdx,SIZEOF_ISLOW_MULT_TYPE)]

    ; xmm0=(10 11 ** 13 ** 15 ** 17), xmm1=(30 31 ** 33 ** 35 ** 37)
    ; xmm2=(50 51 ** 53 ** 55 ** 57), xmm3=(70 71 ** 73 ** 75 ** 77)

    pcmpeqd     xmm7, xmm7
    pslld       xmm7, WORD_BIT          ; xmm7={0x0000 0xFFFF 0x0000 0xFFFF ..}

    movdqa      xmm4, xmm0              ; xmm4=(10 11 ** 13 ** 15 ** 17)
    movdqa      xmm5, xmm2              ; xmm5=(50 51 ** 53 ** 55 ** 57)
    punpcklwd   xmm4, xmm1              ; xmm4=(10 30 11 31 ** ** 13 33)
    punpcklwd   xmm5, xmm3              ; xmm5=(50 70 51 71 ** ** 53 73)
    pmaddwd     xmm4, [rel PW_F362_MF127]
    pmaddwd     xmm5, [rel PW_F085_MF072]

    psrld       xmm0, WORD_BIT          ; xmm0=(11 -- 13 -- 15 -- 17 --)
    pand        xmm1, xmm7              ; xmm1=(-- 31 -- 33 -- 35 -- 37)
    psrld       xmm2, WORD_BIT          ; xmm2=(51 -- 53 -- 55 -- 57 --)
    pand        xmm3, xmm7              ; xmm3=(-- 71 -- 73 -- 75 -- 77)
    por         xmm0, xmm1              ; xmm0=(11 31 13 33 15 35 17 37)
    por         xmm2, xmm3              ; xmm2=(51 71 53 73 55 75 57 77)
    pmaddwd     xmm0, [rel PW_F362_MF127]
    pmaddwd     xmm2, [rel PW_F085_MF072]

    paddd       xmm4, xmm5              ; xmm4=tmp0[col0 col1 **** col3]
    paddd       xmm0, xmm2              ; xmm0=tmp0[col1 col3 col5 col7]

    ; -- Even part

    movdqa      xmm6, XMMWORD [XMMBLOCK(0,0,rsi,SIZEOF_JCOEF)]
    pmullw      xmm6, XMMWORD [XMMBLOCK(0,0,rdx,SIZEOF_ISLOW_MULT_TYPE)]

    ; xmm6=(00 01 ** 03 ** 05 ** 07)

    movdqa      xmm1, xmm6              ; xmm1=(00 01 ** 03 ** 05 ** 07)
    pslld       xmm6, WORD_BIT          ; xmm6=(-- 00 -- ** -- ** -- **)
    pand        xmm1, xmm7              ; xmm1=(-- 01 -- 03 -- 05 -- 07)
    psrad       xmm6, (WORD_BIT-CONST_BITS-2)  ; xmm6=tmp10[col0 **** **** ****]
    psrad       xmm1, (WORD_BIT-CONST_BITS-2)  ; xmm1=tmp10[col1 col3 col5 col7]

    ; -- Final output stage

    movdqa      xmm3, xmm6
    movdqa      xmm5, xmm1
    paddd       xmm6, xmm4      ; xmm6=data0[col0 **** **** ****]=(A0 ** ** **)
    paddd       xmm1, xmm0      ; xmm1=data0[col1 col3 col5 col7]=(A1 A3 A5 A7)
    psubd       xmm3, xmm4      ; xmm3=data1[col0 **** **** ****]=(B0 ** ** **)
    psubd       xmm5, xmm0      ; xmm5=data1[col1 col3 col5 col7]=(B1 B3 B5 B7)

    movdqa      xmm2, [rel PD_DESCALE_P1_2]  ; xmm2=[rel PD_DESCALE_P1_2]

    punpckldq   xmm6, xmm3              ; xmm6=(A0 B0 ** **)

    movdqa      xmm7, xmm1
    punpcklqdq  xmm1, xmm5              ; xmm1=(A1 A3 B1 B3)
    punpckhqdq  xmm7, xmm5              ; xmm7=(A5 A7 B5 B7)

    paddd       xmm6, xmm2
    psrad       xmm6, DESCALE_P1_2

    paddd       xmm1, xmm2
    paddd       xmm7, xmm2
    psrad       xmm1, DESCALE_P1_2
    psrad       xmm7, DESCALE_P1_2

    ; -- Prefetch the next coefficient block

    prefetchnta [rsi + DCTSIZE2*SIZEOF_JCOEF + 0*32]
    prefetchnta [rsi + DCTSIZE2*SIZEOF_JCOEF + 1*32]
    prefetchnta [rsi + DCTSIZE2*SIZEOF_JCOEF + 2*32]
    prefetchnta [rsi + DCTSIZE2*SIZEOF_JCOEF + 3*32]

    ; ---- Pass 2: process rows, store into output array.

    mov         rdi, r12                ; (JSAMPROW *)
    mov         eax, r13d

    ; | input:| result:|
    ; | A0 B0 |        |
    ; | A1 B1 | C0 C1  |
    ; | A3 B3 | D0 D1  |
    ; | A5 B5 |        |
    ; | A7 B7 |        |

    ; -- Odd part

    packssdw    xmm1, xmm1              ; xmm1=(A1 A3 B1 B3 A1 A3 B1 B3)
    packssdw    xmm7, xmm7              ; xmm7=(A5 A7 B5 B7 A5 A7 B5 B7)
    pmaddwd     xmm1, [rel PW_F362_MF127]
    pmaddwd     xmm7, [rel PW_F085_MF072]

    paddd       xmm1, xmm7              ; xmm1=tmp0[row0 row1 row0 row1]

    ; -- Even part

    pslld       xmm6, (CONST_BITS+2)    ; xmm6=tmp10[row0 row1 **** ****]

    ; -- Final output stage

    movdqa      xmm4, xmm6
    paddd       xmm6, xmm1     ; xmm6=data0[row0 row1 **** ****]=(C0 C1 ** **)
    psubd       xmm4, xmm1     ; xmm4=data1[row0 row1 **** ****]=(D0 D1 ** **)

    punpckldq   xmm6, xmm4     ; xmm6=(C0 D0 C1 D1)

    paddd       xmm6, [rel PD_DESCALE_P2_2]
    psrad       xmm6, DESCALE_P2_2

    packssdw    xmm6, xmm6              ; xmm6=(C0 D0 C1 D1 C0 D0 C1 D1)
    packsswb    xmm6, xmm6              ; xmm6=(C0 D0 C1 D1 C0 D0 C1 D1 ..)
    paddb       xmm6, [rel PB_CENTERJSAMP]

    pextrw      ebx, xmm6, 0x00         ; ebx=(C0 D0 -- --)
    pextrw      ecx, xmm6, 0x01         ; ecx=(C1 D1 -- --)

<<<<<<< HEAD
    mov         rdxp, JSAMPROW [rdi+0*SIZEOF_JSAMPROW]
    mov         rsip, JSAMPROW [rdi+1*SIZEOF_JSAMPROW]
    mov         WORD [rdx+rax*SIZEOF_JSAMPLE], bx
    mov         WORD [rsi+rax*SIZEOF_JSAMPLE], cx
=======
    mov         rdx, JSAMPROW [rdi+0*SIZEOF_JSAMPROW]
    mov         rsi, JSAMPROW [rdi+1*SIZEOF_JSAMPROW]
    mov         word [rdx+rax*SIZEOF_JSAMPLE], bx
    mov         word [rsi+rax*SIZEOF_JSAMPLE], cx
>>>>>>> 55de9720

    pop         rbx
    uncollect_args 4
    pop         rbp
    ret

; For some reason, the OS X linker does not honor the request to align the
; segment unless we do this.
    align       32<|MERGE_RESOLUTION|>--- conflicted
+++ resolved
@@ -559,17 +559,10 @@
     pextrw      ebx, xmm6, 0x00         ; ebx=(C0 D0 -- --)
     pextrw      ecx, xmm6, 0x01         ; ecx=(C1 D1 -- --)
 
-<<<<<<< HEAD
     mov         rdxp, JSAMPROW [rdi+0*SIZEOF_JSAMPROW]
     mov         rsip, JSAMPROW [rdi+1*SIZEOF_JSAMPROW]
-    mov         WORD [rdx+rax*SIZEOF_JSAMPLE], bx
-    mov         WORD [rsi+rax*SIZEOF_JSAMPLE], cx
-=======
-    mov         rdx, JSAMPROW [rdi+0*SIZEOF_JSAMPROW]
-    mov         rsi, JSAMPROW [rdi+1*SIZEOF_JSAMPROW]
     mov         word [rdx+rax*SIZEOF_JSAMPLE], bx
     mov         word [rsi+rax*SIZEOF_JSAMPLE], cx
->>>>>>> 55de9720
 
     pop         rbx
     uncollect_args 4
