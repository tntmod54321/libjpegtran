--- conflicted
+++ resolved
@@ -57,12 +57,8 @@
   printf("Options:\n");
   printf("-yuv = test YUV encoding/decoding support\n");
   printf("-noyuvpad = do not pad each line of each Y, U, and V plane to the nearest\n");
-<<<<<<< HEAD
-  printf("            4-byte boundary\n");
+  printf("            multiple of 4 bytes\n");
   printf("-lossless = test lossless JPEG compression/decompression\n");
-=======
-  printf("            multiple of 4 bytes\n");
->>>>>>> 94a2b953
   printf("-alloc = test automatic buffer allocation\n");
   printf("-bmp = tjLoadImage()/tjSaveImage() unit test\n\n");
   exit(1);
@@ -100,11 +96,7 @@
 const int _onlyGray[] = { TJPF_GRAY };
 const int _onlyRGB[] = { TJPF_RGB };
 
-<<<<<<< HEAD
-int doYUV = 0, lossless = 0, alloc = 0, pad = 4, psv = 1;
-=======
-int doYUV = 0, alloc = 0, yuvAlign = 4;
->>>>>>> 94a2b953
+int doYUV = 0, lossless = 0, alloc = 0, yuvAlign = 4, psv = 1;
 
 int exitStatus = 0;
 #define BAILOUT() { exitStatus = -1;  goto bailout; }
@@ -937,12 +929,8 @@
   if (argc > 1) {
     for (i = 1; i < argc; i++) {
       if (!strcasecmp(argv[i], "-yuv")) doYUV = 1;
-<<<<<<< HEAD
-      else if (!strcasecmp(argv[i], "-noyuvpad")) pad = 1;
+      else if (!strcasecmp(argv[i], "-noyuvpad")) yuvAlign = 1;
       else if (!strcasecmp(argv[i], "-lossless")) lossless = 1;
-=======
-      else if (!strcasecmp(argv[i], "-noyuvpad")) yuvAlign = 1;
->>>>>>> 94a2b953
       else if (!strcasecmp(argv[i], "-alloc")) alloc = 1;
       else if (!strcasecmp(argv[i], "-bmp")) return bmpTest();
       else usage(argv[0]);
