--- conflicted
+++ resolved
@@ -19,14 +19,6 @@
  * Hence the magnitude should always fit in 10 or 14 bits respectively.
  */
 
-<<<<<<< HEAD
-=======
-#if BITS_IN_JSAMPLE == 8
-#define MAX_COEF_BITS  10
-#else
-#define MAX_COEF_BITS  14
-#endif
-
 /* The progressive Huffman encoder uses an unsigned 16-bit data type to store
  * absolute values of coefficients, because it is possible to inject a
  * coefficient value of -32768 into the encoder by attempting to transform a
@@ -35,7 +27,6 @@
  */
 typedef unsigned short UJCOEF;
 
->>>>>>> 37dd973b
 /* Derived data constructed for each Huffman table */
 
 typedef struct {
