--- conflicted
+++ resolved
@@ -3,18 +3,13 @@
  *
  * This file was part of the Independent JPEG Group's software:
  * Copyright (C) 1991-1998, Thomas G. Lane.
-<<<<<<< HEAD
  * Modified 2003-2008 by Guido Vollbeding.
+ * Lossless JPEG Modifications:
+ * Copyright (C) 1999, Ken Murchison.
  * libjpeg-turbo Modifications:
  * Copyright (C) 2009-2011, 2018, D. R. Commander.
  * For conditions of distribution and use, see the accompanying README.ijg
  * file.
-=======
- * Lossless JPEG Modifications:
- * Copyright (C) 1999, Ken Murchison.
- * Copyright (C) 2022, D. R. Commander.
- * For conditions of distribution and use, see the accompanying README file.
->>>>>>> 217d1a75
  *
  * This file contains optional default-setting code for the JPEG compressor.
  * Applications do not have to use this file, but those that don't use it
@@ -292,7 +287,6 @@
     jpeg_set_colorspace(cinfo, JCS_GRAYSCALE);
     break;
   case JCS_RGB:
-<<<<<<< HEAD
   case JCS_EXT_RGB:
   case JCS_EXT_RGBX:
   case JCS_EXT_BGR:
@@ -303,13 +297,10 @@
   case JCS_EXT_BGRA:
   case JCS_EXT_ABGR:
   case JCS_EXT_ARGB:
-    jpeg_set_colorspace(cinfo, JCS_YCbCr);
-=======
     if (cinfo->master->lossless)
       jpeg_set_colorspace(cinfo, JCS_RGB);
     else
       jpeg_set_colorspace(cinfo, JCS_YCbCr);
->>>>>>> 217d1a75
     break;
   case JCS_YCbCr:
     jpeg_set_colorspace(cinfo, JCS_YCbCr);
@@ -566,8 +557,8 @@
  */
 
 GLOBAL(void)
-jpeg_enable_lossless (j_compress_ptr cinfo, int predictor_selection_value,
-                      int point_transform)
+jpeg_enable_lossless(j_compress_ptr cinfo, int predictor_selection_value,
+                     int point_transform)
 {
   /* Safety check to ensure start_compress not called yet. */
   if (cinfo->global_state != CSTATE_START)
