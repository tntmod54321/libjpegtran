language: c

branches:
  except:
    - /^[0-9]+\.[0-9]+\.[0-9]+/
    - /^jpeg-.*/

matrix:
  include:
    - os: linux
      env: BUILD_OFFICIAL=1
      sudo: required
      services:
        - docker
    - os: osx
      env: BUILD_OFFICIAL=1
      osx_image: xcode8.3
    - os: linux
      compiler: clang
      env:
        CMAKE_BUILD_TYPE=RelWithDebInfo
        CFLAGS_RELWITHDEBINFO="-O1 -g -fsanitize=address,undefined -fno-omit-frame-pointer"
        CMAKE_FLAGS="-DENABLE_SHARED=0"
        ASAN_OPTIONS="detect_leaks=1 symbolize=1"
        CTEST_OUTPUT_ON_FAILURE=1
      addons:
        apt:
          packages:
            - nasm
    - os: linux
      compiler: gcc
      env:
        CMAKE_FLAGS="-DWITH_12BIT=1"
        CTEST_OUTPUT_ON_FAILURE=1
    - os: linux
      dist: bionic
      compiler: gcc
      env:
        BUILD_X32=1
        CMAKE_FLAGS="-DWITH_JPEG7=1 -DCMAKE_C_FLAGS=-mx32"
        CTEST_OUTPUT_ON_FAILURE=1
      addons:
        apt:
          packages:
            - nasm
    - os: linux
      compiler: gcc
      arch: ppc64le
      env:
        CMAKE_FLAGS="-DWITH_JPEG8=1"
        CTEST_OUTPUT_ON_FAILURE=1
    - os: linux
      compiler: clang
      env:
        CMAKE_BUILD_TYPE=RelWithDebInfo
        CFLAGS_RELWITHDEBINFO="-O3 -g -fsanitize=memory -fPIE"
        CMAKE_FLAGS="-DWITH_SIMD=0"
        CTEST_OUTPUT_ON_FAILURE=1
    - os: linux
<<<<<<< HEAD
      compiler: gcc
      arch: arm64
      env:
        CTEST_OUTPUT_ON_FAILURE=1
    - os: linux
=======
>>>>>>> 88bf1d16
      compiler: clang
      arch: arm64
      env:
        CTEST_OUTPUT_ON_FAILURE=1

before_install:
  - if [ "$BUILD_X32" = "1" ]; then
      sudo apt -y --install-recommends install libc6-dev-x32;
    fi
  - if [ "$TRAVIS_OS_NAME" = "osx" ]; then
      pushd $HOME/Downloads &&
      curl -LO https://raw.githubusercontent.com/GiovanniBussi/macports-ci/master/macports-ci &&
      . ./macports-ci install &&
      sudo /opt/local/bin/port -N install yasm md5sha1sum &&
      popd &&
      ln -fs /Applications/Xcode.app /Applications/Xcode83.app;
    fi
  - if [ "${BUILD_OFFICIAL:-}" != "" ]; then
      if [ "$TRAVIS_OS_NAME" = "linux" ]; then
        docker pull dcommander/buildljt;
      fi &&
      git clone --depth=1 https://github.com/libjpeg-turbo/buildscripts.git -b $TRAVIS_BRANCH ~/src/buildscripts &&
      if [ -n "$encrypted_f92e8533f6f1_iv" ]; then
        openssl aes-256-cbc -K $encrypted_f92e8533f6f1_key -iv $encrypted_f92e8533f6f1_iv -in ci/keys.enc -out ci/keys -d &&
        tar xf ci/keys &&
        rm ci/keys &&
        mv ci/gpgsign ~/src/buildscripts &&
        gpg --batch --import ci/sign_ljt &&
        rm ci/sign_ljt;
      fi
    fi

script:
  - if [ "${BUILD_OFFICIAL:-}" != "" ]; then
      mkdir -p ~/src/ljt.nightly &&
      if [ "$TRAVIS_OS_NAME" = "linux" ]; then
        mkdir $HOME/rpmkeys &&
        wget --no-check-certificate "http://www.libjpeg-turbo.org/key/LJTPR-GPG-KEY" -O $HOME/rpmkeys/LJTPR-GPG-KEY &&
        docker run -v $HOME/src/ljt.nightly:/root/src/ljt.nightly -v $HOME/src/buildscripts:/root/src/buildscripts -v $TRAVIS_BUILD_DIR:/root/src/libjpeg-turbo -v $HOME/.gnupg:/root/.gnupg -v $HOME/rpmkeys:/rpmkeys -t dcommander/buildljt:$TRAVIS_BRANCH bash -c "rpm --import /rpmkeys/LJTPR-GPG-KEY && ~/src/buildscripts/buildljt -d /root/src/libjpeg-turbo -v" &&
        sudo chown -R travis:travis ~/src/ljt.nightly &&
        mv ~/src/ljt.nightly/latest/log-$TRAVIS_OS_NAME.txt ~/src/ljt.nightly/latest/files/;
      else
        ~/src/buildscripts/buildljt -d $TRAVIS_BUILD_DIR -v &&
        mv ~/src/ljt.nightly/latest/log-$TRAVIS_OS_NAME.txt ~/src/ljt.nightly/latest/files/;
      fi
    fi
  - if [ "${BUILD_OFFICIAL:-}" == "" ]; then
      mkdir build &&
      pushd build &&
      cmake -G"Unix Makefiles" -DCMAKE_BUILD_TYPE=$CMAKE_BUILD_TYPE "-DCMAKE_C_FLAGS_RELWITHDEBINFO=$CFLAGS_RELWITHDEBINFO" $CMAKE_FLAGS .. &&
      export NUMCPUS=`grep -c '^processor' /proc/cpuinfo` &&
      make -j$NUMCPUS --load-average=$NUMCPUS &&
      make test &&
      if [[ ! "${CMAKE_FLAGS[0]}" =~ "WITH_12BIT" &&
            ! "${CMAKE_FLAGS[0]}" =~ "WITH_SIMD" &&
            "$TRAVIS_CPU_ARCH" = "amd64" ]]; then
        JSIMD_FORCESSE2=1 make test &&
        cmake -DFLOATTEST=no-fp-contract .. &&
        JSIMD_FORCENONE=1 make test;
      fi &&
      popd;
    fi

after_failure:
  - if [ "${BUILD_OFFICIAL:-}" == "" ]; then
      if [ -f $TRAVIS_BUILD_DIR/build/config.log ]; then
        cat $TRAVIS_BUILD_DIR/build/config.log;
      fi
    fi

deploy:
  - provider: s3
    bucket: libjpeg-turbo-pr
    access_key_id:
      secure: bmFEt4H90/oR/LiN9XI+G26Pd6hiyrTw3+Vg3lS4ynwAYk33weApaVM8CyzQTgIhGSPzFStqVm9fTrb3RmrYP/PnNS+/surOeWLkH2DMRxvc0qmetBuNx1+vAN7FUkY8MO/u5uE9WXHAdp4e64pXcLXEbKmh+wgDm72b35WmMxErtHsGbpqy+j47rQkY4BJGi7XQzjjafaamfm4PzitsjkYYsgX8KLI16jyJEIirvyDHCPTn9wKR/jSjelDl+xTlgZGuCqmLCBW8f6JgycIspWjcYfO4WpWvkbnnI2sl3rCMPvOYc4wHe8SwzG0l4tM1PblZZDRcU7vjE15PmNf1Xfq9Vx3RpgBJv+UBNL/Vn0rKdpUCeEcfC12hxrske8DWpV6waBiDivjQJreE+YRXqa5YBhV/EdkoKYCqafnJvRASlOko9evje8F9KXTNsIGTT1HPmU9QM9WoJwLs/Xa3t09EmA2IjhcuAvvUmwCTuBBQVAlDjExiTT3Zhc9IYZDD92JgpAYLgridtzR87ElOxKhTkR4PowdI6UiLYArPjMFTjoz5Rivb9qNpbLaQC8HCYgLWxpWtUTzlW/9rM8izHpF8ySFHjO6E2aA9OJFc0tcbEGwAs2jLGD01OduU+DbBfsIkW0EgfXCPbD3FVgHsn3tkuzgO/bg20SM7uuCEYKQ=
    secret_access_key:
      secure: mrkOpEtqd2dEmi/qNJyX9vkME+6xgVBnXaRETKF7jT+flcQCQ0ayQkRkMV7lzGqq44XFg+n6Cpfn6oW0gH9RNdcC8YQvFP+kgzPx6nw6V/M31Vz6ySapJf59HBzVevf0NJkr0/1JoWsp1iq4IoN10WPzsCXZB55Io3Cf7DgpR+yiyBlWOctDfNdjJ97Juw3ENE80MHDf0fVqdUOIknQka1p68yAGkjar9kc2Oe7o94RzzmoqEn8tuFumiBQjIcuVRALsKqz+eIxBNgkL3BF9shVyRjOWLAeBhMPVFxZs5Dgd4ECbvU0i33gfmje3d6qqcw78N2lZaLefoVvWol3pOzVO133ewOSY9/lmpqEiRUU2ohEe8T4aSoS7posBW42itUTO4Y5w+eVOnHsm4sRQaI+/AXWTe7GPel+P8Qbe8Ya10A5gnpoag7o3raRDcHx+/qaZw1Af/u4XiAOYz3be3U90Qc+YMc/kS5i8BH0GXBbSfaWQ00CwRFlZQ3n1xUqmjC2CmjZTki3W/p7mEt0DjhcH9ZIXscK603sCC+mF6pEd9019k5fG/8fr2Y4Ptai9kd3BxZJCX9/jSoMfWOBbgkA5bRgHU0xrAj+p49qD6Ej9Xr8GE3+uebz3sEuhSFRnCKwKoOHOemfgevfO2y/jQXP677WPf3xQX7bVDfTFSHU=
    acl: public_read
    local-dir: $HOME/src/ljt.nightly/latest/files
    upload-dir: $TRAVIS_BRANCH/$TRAVIS_OS_NAME
    on:
      repo: libjpeg-turbo/libjpeg-turbo
      branch: master
      condition: -n "$BUILD_OFFICIAL"
  - provider: s3
    bucket: libjpeg-turbo-pr
    access_key_id:
      secure: bmFEt4H90/oR/LiN9XI+G26Pd6hiyrTw3+Vg3lS4ynwAYk33weApaVM8CyzQTgIhGSPzFStqVm9fTrb3RmrYP/PnNS+/surOeWLkH2DMRxvc0qmetBuNx1+vAN7FUkY8MO/u5uE9WXHAdp4e64pXcLXEbKmh+wgDm72b35WmMxErtHsGbpqy+j47rQkY4BJGi7XQzjjafaamfm4PzitsjkYYsgX8KLI16jyJEIirvyDHCPTn9wKR/jSjelDl+xTlgZGuCqmLCBW8f6JgycIspWjcYfO4WpWvkbnnI2sl3rCMPvOYc4wHe8SwzG0l4tM1PblZZDRcU7vjE15PmNf1Xfq9Vx3RpgBJv+UBNL/Vn0rKdpUCeEcfC12hxrske8DWpV6waBiDivjQJreE+YRXqa5YBhV/EdkoKYCqafnJvRASlOko9evje8F9KXTNsIGTT1HPmU9QM9WoJwLs/Xa3t09EmA2IjhcuAvvUmwCTuBBQVAlDjExiTT3Zhc9IYZDD92JgpAYLgridtzR87ElOxKhTkR4PowdI6UiLYArPjMFTjoz5Rivb9qNpbLaQC8HCYgLWxpWtUTzlW/9rM8izHpF8ySFHjO6E2aA9OJFc0tcbEGwAs2jLGD01OduU+DbBfsIkW0EgfXCPbD3FVgHsn3tkuzgO/bg20SM7uuCEYKQ=
    secret_access_key:
      secure: mrkOpEtqd2dEmi/qNJyX9vkME+6xgVBnXaRETKF7jT+flcQCQ0ayQkRkMV7lzGqq44XFg+n6Cpfn6oW0gH9RNdcC8YQvFP+kgzPx6nw6V/M31Vz6ySapJf59HBzVevf0NJkr0/1JoWsp1iq4IoN10WPzsCXZB55Io3Cf7DgpR+yiyBlWOctDfNdjJ97Juw3ENE80MHDf0fVqdUOIknQka1p68yAGkjar9kc2Oe7o94RzzmoqEn8tuFumiBQjIcuVRALsKqz+eIxBNgkL3BF9shVyRjOWLAeBhMPVFxZs5Dgd4ECbvU0i33gfmje3d6qqcw78N2lZaLefoVvWol3pOzVO133ewOSY9/lmpqEiRUU2ohEe8T4aSoS7posBW42itUTO4Y5w+eVOnHsm4sRQaI+/AXWTe7GPel+P8Qbe8Ya10A5gnpoag7o3raRDcHx+/qaZw1Af/u4XiAOYz3be3U90Qc+YMc/kS5i8BH0GXBbSfaWQ00CwRFlZQ3n1xUqmjC2CmjZTki3W/p7mEt0DjhcH9ZIXscK603sCC+mF6pEd9019k5fG/8fr2Y4Ptai9kd3BxZJCX9/jSoMfWOBbgkA5bRgHU0xrAj+p49qD6Ej9Xr8GE3+uebz3sEuhSFRnCKwKoOHOemfgevfO2y/jQXP677WPf3xQX7bVDfTFSHU=
    acl: public_read
    local-dir: $HOME/src/ljt.nightly/latest/files
    upload-dir: $TRAVIS_BRANCH/$TRAVIS_OS_NAME
    on:
      repo: libjpeg-turbo/libjpeg-turbo
      branch: dev
      condition: -n "$BUILD_OFFICIAL"<|MERGE_RESOLUTION|>--- conflicted
+++ resolved
@@ -57,14 +57,11 @@
         CMAKE_FLAGS="-DWITH_SIMD=0"
         CTEST_OUTPUT_ON_FAILURE=1
     - os: linux
-<<<<<<< HEAD
       compiler: gcc
       arch: arm64
       env:
         CTEST_OUTPUT_ON_FAILURE=1
     - os: linux
-=======
->>>>>>> 88bf1d16
       compiler: clang
       arch: arm64
       env:
