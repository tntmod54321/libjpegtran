language: c

branches:
  except:
    - /^[0-9]+\.[0-9]+\.[0-9]+/
    - /^jpeg-.*/

matrix:
  include:
    - os: linux
      env: BUILD_OFFICIAL=1
      sudo: required
      services:
        - docker
    - os: osx
      env: BUILD_OFFICIAL=1
      osx_image: xcode8.3
    - os: linux
      compiler: clang
      env:
        CMAKE_BUILD_TYPE=RelWithDebInfo
        CFLAGS_RELWITHDEBINFO="-O1 -g -fsanitize=address,undefined -fno-omit-frame-pointer"
        CMAKE_FLAGS="-DENABLE_SHARED=0"
        ASAN_OPTIONS="detect_leaks=1 symbolize=1"
        CTEST_OUTPUT_ON_FAILURE=1
      addons:
        apt:
          packages:
            - nasm
    - os: linux
      compiler: gcc
      env:
        CMAKE_FLAGS="-DWITH_12BIT=1"
        CTEST_OUTPUT_ON_FAILURE=1
    - os: linux
      dist: bionic
      compiler: gcc
      env:
        BUILD_X32=1
        CMAKE_FLAGS="-DWITH_JPEG7=1 -DCMAKE_C_FLAGS=-mx32"
        CTEST_OUTPUT_ON_FAILURE=1
      addons:
        apt:
          packages:
            - nasm
    - os: linux
      compiler: gcc
      arch: ppc64le
      env:
        CMAKE_FLAGS="-DWITH_JPEG8=1"
        CTEST_OUTPUT_ON_FAILURE=1
    - os: linux
      compiler: clang
      env:
        CMAKE_BUILD_TYPE=RelWithDebInfo
        CFLAGS_RELWITHDEBINFO="-O3 -g -fsanitize=memory -fPIE"
        CMAKE_FLAGS="-DWITH_SIMD=0"
        CTEST_OUTPUT_ON_FAILURE=1
    - os: linux
      compiler: gcc
      arch: arm64
      env:
        CTEST_OUTPUT_ON_FAILURE=1
    - os: linux
      compiler: clang
      arch: arm64
      env:
        CTEST_OUTPUT_ON_FAILURE=1

before_install:
  - if [ "$BUILD_X32" = "1" ]; then
      sudo apt -y --install-recommends install libc6-dev-x32;
    fi
  - if [ "$TRAVIS_OS_NAME" = "osx" ]; then
      pushd $HOME/Downloads &&
      curl -LO https://distfiles.macports.org/MacPorts/MacPorts-2.6.4-10.12-Sierra.pkg &&
      sudo installer -pkg MacPorts-2.6.4-10.12-Sierra.pkg -target / &&
      rm MacPorts-2.6.4-10.12-Sierra.pkg &&
<<<<<<< HEAD
      sudo /opt/local/bin/port -N install yasm md5sha1sum &&
=======
      sudo /opt/local/bin/port -N install gcc5 yasm md5sha1sum &&
      export PATH=/opt/local/bin:$PATH &&
>>>>>>> 6d2e8837
      popd &&
      ln -fs /Applications/Xcode.app /Applications/Xcode83.app;
    fi
  - if [ "${BUILD_OFFICIAL:-}" != "" ]; then
      if [ "$TRAVIS_OS_NAME" = "linux" ]; then
        docker pull dcommander/buildljt;
      fi &&
      git clone --depth=1 https://github.com/libjpeg-turbo/buildscripts.git -b $TRAVIS_BRANCH ~/src/buildscripts &&
      if [ -n "$encrypted_f92e8533f6f1_iv" ]; then
        openssl aes-256-cbc -K $encrypted_f92e8533f6f1_key -iv $encrypted_f92e8533f6f1_iv -in ci/keys.enc -out ci/keys -d &&
        tar xf ci/keys &&
        rm ci/keys &&
        mv ci/gpgsign ~/src/buildscripts &&
        gpg --batch --import ci/sign_ljt &&
        rm ci/sign_ljt;
      fi
    fi

script:
  - if [ "${BUILD_OFFICIAL:-}" != "" ]; then
      mkdir -p ~/src/ljt.nightly &&
      if [ "$TRAVIS_OS_NAME" = "linux" ]; then
        mkdir $HOME/rpmkeys &&
        wget --no-check-certificate "http://www.libjpeg-turbo.org/key/LJTPR-GPG-KEY" -O $HOME/rpmkeys/LJTPR-GPG-KEY &&
        docker run -v $HOME/src/ljt.nightly:/root/src/ljt.nightly -v $HOME/src/buildscripts:/root/src/buildscripts -v $TRAVIS_BUILD_DIR:/root/src/libjpeg-turbo -v $HOME/.gnupg:/root/.gnupg -v $HOME/rpmkeys:/rpmkeys -t dcommander/buildljt:$TRAVIS_BRANCH bash -c "rpm --import /rpmkeys/LJTPR-GPG-KEY && ~/src/buildscripts/buildljt -d /root/src/libjpeg-turbo -v" &&
        sudo chown -R travis:travis ~/src/ljt.nightly &&
        mv ~/src/ljt.nightly/latest/log-$TRAVIS_OS_NAME.txt ~/src/ljt.nightly/latest/files/;
      else
        ~/src/buildscripts/buildljt -d $TRAVIS_BUILD_DIR -v &&
        mv ~/src/ljt.nightly/latest/log-$TRAVIS_OS_NAME.txt ~/src/ljt.nightly/latest/files/;
      fi
    fi
  - if [ "${BUILD_OFFICIAL:-}" == "" ]; then
      mkdir build &&
      pushd build &&
      cmake -G"Unix Makefiles" -DCMAKE_BUILD_TYPE=$CMAKE_BUILD_TYPE "-DCMAKE_C_FLAGS_RELWITHDEBINFO=$CFLAGS_RELWITHDEBINFO" $CMAKE_FLAGS .. &&
      export NUMCPUS=`grep -c '^processor' /proc/cpuinfo` &&
      make -j$NUMCPUS --load-average=$NUMCPUS &&
      make test &&
      if [[ ! "${CMAKE_FLAGS[0]}" =~ "WITH_12BIT" &&
            ! "${CMAKE_FLAGS[0]}" =~ "WITH_SIMD" &&
            "$TRAVIS_CPU_ARCH" = "amd64" ]]; then
        JSIMD_FORCESSE2=1 make test &&
        cmake -DFLOATTEST=no-fp-contract .. &&
        JSIMD_FORCENONE=1 make test;
      fi &&
      popd;
    fi

after_failure:
  - if [ "${BUILD_OFFICIAL:-}" == "" ]; then
      if [ -f $TRAVIS_BUILD_DIR/build/config.log ]; then
        cat $TRAVIS_BUILD_DIR/build/config.log;
      fi
    fi

deploy:
  - provider: s3
    bucket: libjpeg-turbo-pr
    access_key_id:
      secure: bmFEt4H90/oR/LiN9XI+G26Pd6hiyrTw3+Vg3lS4ynwAYk33weApaVM8CyzQTgIhGSPzFStqVm9fTrb3RmrYP/PnNS+/surOeWLkH2DMRxvc0qmetBuNx1+vAN7FUkY8MO/u5uE9WXHAdp4e64pXcLXEbKmh+wgDm72b35WmMxErtHsGbpqy+j47rQkY4BJGi7XQzjjafaamfm4PzitsjkYYsgX8KLI16jyJEIirvyDHCPTn9wKR/jSjelDl+xTlgZGuCqmLCBW8f6JgycIspWjcYfO4WpWvkbnnI2sl3rCMPvOYc4wHe8SwzG0l4tM1PblZZDRcU7vjE15PmNf1Xfq9Vx3RpgBJv+UBNL/Vn0rKdpUCeEcfC12hxrske8DWpV6waBiDivjQJreE+YRXqa5YBhV/EdkoKYCqafnJvRASlOko9evje8F9KXTNsIGTT1HPmU9QM9WoJwLs/Xa3t09EmA2IjhcuAvvUmwCTuBBQVAlDjExiTT3Zhc9IYZDD92JgpAYLgridtzR87ElOxKhTkR4PowdI6UiLYArPjMFTjoz5Rivb9qNpbLaQC8HCYgLWxpWtUTzlW/9rM8izHpF8ySFHjO6E2aA9OJFc0tcbEGwAs2jLGD01OduU+DbBfsIkW0EgfXCPbD3FVgHsn3tkuzgO/bg20SM7uuCEYKQ=
    secret_access_key:
      secure: mrkOpEtqd2dEmi/qNJyX9vkME+6xgVBnXaRETKF7jT+flcQCQ0ayQkRkMV7lzGqq44XFg+n6Cpfn6oW0gH9RNdcC8YQvFP+kgzPx6nw6V/M31Vz6ySapJf59HBzVevf0NJkr0/1JoWsp1iq4IoN10WPzsCXZB55Io3Cf7DgpR+yiyBlWOctDfNdjJ97Juw3ENE80MHDf0fVqdUOIknQka1p68yAGkjar9kc2Oe7o94RzzmoqEn8tuFumiBQjIcuVRALsKqz+eIxBNgkL3BF9shVyRjOWLAeBhMPVFxZs5Dgd4ECbvU0i33gfmje3d6qqcw78N2lZaLefoVvWol3pOzVO133ewOSY9/lmpqEiRUU2ohEe8T4aSoS7posBW42itUTO4Y5w+eVOnHsm4sRQaI+/AXWTe7GPel+P8Qbe8Ya10A5gnpoag7o3raRDcHx+/qaZw1Af/u4XiAOYz3be3U90Qc+YMc/kS5i8BH0GXBbSfaWQ00CwRFlZQ3n1xUqmjC2CmjZTki3W/p7mEt0DjhcH9ZIXscK603sCC+mF6pEd9019k5fG/8fr2Y4Ptai9kd3BxZJCX9/jSoMfWOBbgkA5bRgHU0xrAj+p49qD6Ej9Xr8GE3+uebz3sEuhSFRnCKwKoOHOemfgevfO2y/jQXP677WPf3xQX7bVDfTFSHU=
    acl: public_read
    local-dir: $HOME/src/ljt.nightly/latest/files
    upload-dir: $TRAVIS_BRANCH/$TRAVIS_OS_NAME
    on:
      repo: libjpeg-turbo/libjpeg-turbo
      branch: master
      condition: -n "$BUILD_OFFICIAL"
  - provider: s3
    bucket: libjpeg-turbo-pr
    access_key_id:
      secure: bmFEt4H90/oR/LiN9XI+G26Pd6hiyrTw3+Vg3lS4ynwAYk33weApaVM8CyzQTgIhGSPzFStqVm9fTrb3RmrYP/PnNS+/surOeWLkH2DMRxvc0qmetBuNx1+vAN7FUkY8MO/u5uE9WXHAdp4e64pXcLXEbKmh+wgDm72b35WmMxErtHsGbpqy+j47rQkY4BJGi7XQzjjafaamfm4PzitsjkYYsgX8KLI16jyJEIirvyDHCPTn9wKR/jSjelDl+xTlgZGuCqmLCBW8f6JgycIspWjcYfO4WpWvkbnnI2sl3rCMPvOYc4wHe8SwzG0l4tM1PblZZDRcU7vjE15PmNf1Xfq9Vx3RpgBJv+UBNL/Vn0rKdpUCeEcfC12hxrske8DWpV6waBiDivjQJreE+YRXqa5YBhV/EdkoKYCqafnJvRASlOko9evje8F9KXTNsIGTT1HPmU9QM9WoJwLs/Xa3t09EmA2IjhcuAvvUmwCTuBBQVAlDjExiTT3Zhc9IYZDD92JgpAYLgridtzR87ElOxKhTkR4PowdI6UiLYArPjMFTjoz5Rivb9qNpbLaQC8HCYgLWxpWtUTzlW/9rM8izHpF8ySFHjO6E2aA9OJFc0tcbEGwAs2jLGD01OduU+DbBfsIkW0EgfXCPbD3FVgHsn3tkuzgO/bg20SM7uuCEYKQ=
    secret_access_key:
      secure: mrkOpEtqd2dEmi/qNJyX9vkME+6xgVBnXaRETKF7jT+flcQCQ0ayQkRkMV7lzGqq44XFg+n6Cpfn6oW0gH9RNdcC8YQvFP+kgzPx6nw6V/M31Vz6ySapJf59HBzVevf0NJkr0/1JoWsp1iq4IoN10WPzsCXZB55Io3Cf7DgpR+yiyBlWOctDfNdjJ97Juw3ENE80MHDf0fVqdUOIknQka1p68yAGkjar9kc2Oe7o94RzzmoqEn8tuFumiBQjIcuVRALsKqz+eIxBNgkL3BF9shVyRjOWLAeBhMPVFxZs5Dgd4ECbvU0i33gfmje3d6qqcw78N2lZaLefoVvWol3pOzVO133ewOSY9/lmpqEiRUU2ohEe8T4aSoS7posBW42itUTO4Y5w+eVOnHsm4sRQaI+/AXWTe7GPel+P8Qbe8Ya10A5gnpoag7o3raRDcHx+/qaZw1Af/u4XiAOYz3be3U90Qc+YMc/kS5i8BH0GXBbSfaWQ00CwRFlZQ3n1xUqmjC2CmjZTki3W/p7mEt0DjhcH9ZIXscK603sCC+mF6pEd9019k5fG/8fr2Y4Ptai9kd3BxZJCX9/jSoMfWOBbgkA5bRgHU0xrAj+p49qD6Ej9Xr8GE3+uebz3sEuhSFRnCKwKoOHOemfgevfO2y/jQXP677WPf3xQX7bVDfTFSHU=
    acl: public_read
    local-dir: $HOME/src/ljt.nightly/latest/files
    upload-dir: $TRAVIS_BRANCH/$TRAVIS_OS_NAME
    on:
      repo: libjpeg-turbo/libjpeg-turbo
      branch: dev
      condition: -n "$BUILD_OFFICIAL"<|MERGE_RESOLUTION|>--- conflicted
+++ resolved
@@ -76,12 +76,8 @@
       curl -LO https://distfiles.macports.org/MacPorts/MacPorts-2.6.4-10.12-Sierra.pkg &&
       sudo installer -pkg MacPorts-2.6.4-10.12-Sierra.pkg -target / &&
       rm MacPorts-2.6.4-10.12-Sierra.pkg &&
-<<<<<<< HEAD
       sudo /opt/local/bin/port -N install yasm md5sha1sum &&
-=======
-      sudo /opt/local/bin/port -N install gcc5 yasm md5sha1sum &&
       export PATH=/opt/local/bin:$PATH &&
->>>>>>> 6d2e8837
       popd &&
       ln -fs /Applications/Xcode.app /Applications/Xcode83.app;
     fi
