/*
 * jdphuff.c
 *
 * This file was part of the Independent JPEG Group's software:
 * Copyright (C) 1995-1997, Thomas G. Lane.
<<<<<<< HEAD
 * libjpeg-turbo Modifications:
 * Copyright (C) 2015-2016, 2018-2022, D. R. Commander.
 * For conditions of distribution and use, see the accompanying README.ijg
 * file.
=======
 * Lossless JPEG Modifications:
 * Copyright (C) 1999, Ken Murchison.
 * For conditions of distribution and use, see the accompanying README file.
>>>>>>> 217d1a75
 *
 * This file contains Huffman entropy decoding routines for progressive JPEG.
 *
 * Much of the complexity here has to do with supporting input suspension.
 * If the data source module demands suspension, we want to be able to back
 * up to the start of the current MCU.  To do this, we copy state variables
 * into local working storage, and update them back to the permanent
 * storage only upon successful completion of an MCU.
 *
 * NOTE: All referenced figures are from
 * Recommendation ITU-T T.81 (1992) | ISO/IEC 10918-1:1994.
 */

#define JPEG_INTERNALS
#include "jinclude.h"
#include "jpeglib.h"
<<<<<<< HEAD
#include "jdhuff.h"             /* Declarations shared with jdhuff.c */
#include <limits.h>
=======
#include "jdhuff.h"		/* Declarations shared with jd*huff.c */
>>>>>>> 217d1a75


#ifdef D_PROGRESSIVE_SUPPORTED

/*
 * Expanded entropy decoder object for progressive Huffman decoding.
 *
 * The savable_state subrecord contains fields that change within an MCU,
 * but must not be updated permanently until we complete the MCU.
 */

typedef struct {
  unsigned int EOBRUN;                  /* remaining EOBs in EOBRUN */
  int last_dc_val[MAX_COMPS_IN_SCAN];   /* last DC coef for each component */
} savable_state;

typedef struct {
  struct jpeg_entropy_decoder pub; /* public fields */

  /* These fields are loaded into local variables at start of each MCU.
   * In case of suspension, we exit WITHOUT updating them.
   */
  bitread_perm_state bitstate;  /* Bit buffer at start of MCU */
  savable_state saved;          /* Other state at start of MCU */

  /* These fields are NOT loaded into local working state. */
  unsigned int restarts_to_go;  /* MCUs left in this restart interval */

  /* Pointers to derived tables (these workspaces have image lifespan) */
  d_derived_tbl *derived_tbls[NUM_HUFF_TBLS];

  d_derived_tbl *ac_derived_tbl; /* active table during an AC scan */
} phuff_entropy_decoder;

typedef phuff_entropy_decoder *phuff_entropy_ptr;

/* Forward declarations */
METHODDEF(boolean) decode_mcu_DC_first(j_decompress_ptr cinfo,
                                       JBLOCKROW *MCU_data);
METHODDEF(boolean) decode_mcu_AC_first(j_decompress_ptr cinfo,
                                       JBLOCKROW *MCU_data);
METHODDEF(boolean) decode_mcu_DC_refine(j_decompress_ptr cinfo,
                                        JBLOCKROW *MCU_data);
METHODDEF(boolean) decode_mcu_AC_refine(j_decompress_ptr cinfo,
                                        JBLOCKROW *MCU_data);


/*
 * Initialize for a Huffman-compressed scan.
 */

METHODDEF(void)
start_pass_phuff_decoder(j_decompress_ptr cinfo)
{
  phuff_entropy_ptr entropy = (phuff_entropy_ptr)cinfo->entropy;
  boolean is_DC_band, bad;
  int ci, coefi, tbl;
  d_derived_tbl **pdtbl;
  int *coef_bit_ptr, *prev_coef_bit_ptr;
  jpeg_component_info *compptr;

  is_DC_band = (cinfo->Ss == 0);

  /* Validate scan parameters */
  bad = FALSE;
  if (is_DC_band) {
    if (cinfo->Se != 0)
      bad = TRUE;
  } else {
    /* need not check Ss/Se < 0 since they came from unsigned bytes */
    if (cinfo->Ss > cinfo->Se || cinfo->Se >= DCTSIZE2)
      bad = TRUE;
    /* AC scans may have only one component */
    if (cinfo->comps_in_scan != 1)
      bad = TRUE;
  }
  if (cinfo->Ah != 0) {
    /* Successive approximation refinement scan: must have Al = Ah-1. */
    if (cinfo->Al != cinfo->Ah - 1)
      bad = TRUE;
  }
  if (cinfo->Al > 13)           /* need not check for < 0 */
    bad = TRUE;
  /* Arguably the maximum Al value should be less than 13 for 8-bit precision,
   * but the spec doesn't say so, and we try to be liberal about what we
   * accept.  Note: large Al values could result in out-of-range DC
   * coefficients during early scans, leading to bizarre displays due to
   * overflows in the IDCT math.  But we won't crash.
   */
  if (bad)
    ERREXIT4(cinfo, JERR_BAD_PROGRESSION,
             cinfo->Ss, cinfo->Se, cinfo->Ah, cinfo->Al);
  /* Update progression status, and verify that scan order is legal.
   * Note that inter-scan inconsistencies are treated as warnings
   * not fatal errors ... not clear if this is right way to behave.
   */
  for (ci = 0; ci < cinfo->comps_in_scan; ci++) {
    int cindex = cinfo->cur_comp_info[ci]->component_index;
    coef_bit_ptr = &cinfo->coef_bits[cindex][0];
    prev_coef_bit_ptr = &cinfo->coef_bits[cindex + cinfo->num_components][0];
    if (!is_DC_band && coef_bit_ptr[0] < 0) /* AC without prior DC scan */
      WARNMS2(cinfo, JWRN_BOGUS_PROGRESSION, cindex, 0);
    for (coefi = MIN(cinfo->Ss, 1); coefi <= MAX(cinfo->Se, 9); coefi++) {
      if (cinfo->input_scan_number > 1)
        prev_coef_bit_ptr[coefi] = coef_bit_ptr[coefi];
      else
        prev_coef_bit_ptr[coefi] = 0;
    }
    for (coefi = cinfo->Ss; coefi <= cinfo->Se; coefi++) {
      int expected = (coef_bit_ptr[coefi] < 0) ? 0 : coef_bit_ptr[coefi];
      if (cinfo->Ah != expected)
        WARNMS2(cinfo, JWRN_BOGUS_PROGRESSION, cindex, coefi);
      coef_bit_ptr[coefi] = cinfo->Al;
    }
  }

  /* Select MCU decoding routine */
  if (cinfo->Ah == 0) {
    if (is_DC_band)
      entropy->pub.decode_mcu = decode_mcu_DC_first;
    else
      entropy->pub.decode_mcu = decode_mcu_AC_first;
  } else {
    if (is_DC_band)
      entropy->pub.decode_mcu = decode_mcu_DC_refine;
    else
      entropy->pub.decode_mcu = decode_mcu_AC_refine;
  }

  for (ci = 0; ci < cinfo->comps_in_scan; ci++) {
    compptr = cinfo->cur_comp_info[ci];
    /* Make sure requested tables are present, and compute derived tables.
     * We may build same derived table more than once, but it's not expensive.
     */
    if (is_DC_band) {
      if (cinfo->Ah == 0) {     /* DC refinement needs no table */
        tbl = compptr->dc_tbl_no;
        pdtbl = (d_derived_tbl **)(entropy->derived_tbls) + tbl;
        jpeg_make_d_derived_tbl(cinfo, TRUE, tbl, pdtbl);
      }
    } else {
      tbl = compptr->ac_tbl_no;
      pdtbl = (d_derived_tbl **)(entropy->derived_tbls) + tbl;
      jpeg_make_d_derived_tbl(cinfo, FALSE, tbl, pdtbl);
      /* remember the single active table */
      entropy->ac_derived_tbl = entropy->derived_tbls[tbl];
    }
    /* Initialize DC predictions to 0 */
    entropy->saved.last_dc_val[ci] = 0;
  }

  /* Initialize bitread state variables */
  entropy->bitstate.bits_left = 0;
  entropy->bitstate.get_buffer = 0; /* unnecessary, but keeps Purify quiet */
  entropy->pub.insufficient_data = FALSE;

  /* Initialize private state variables */
  entropy->saved.EOBRUN = 0;

  /* Initialize restart counter */
  entropy->restarts_to_go = cinfo->restart_interval;
}


/*
 * Figure F.12: extend sign bit.
 * On some machines, a shift and add will be faster than a table lookup.
 */

#define AVOID_TABLES
#ifdef AVOID_TABLES

#define NEG_1  ((unsigned)-1)
#define HUFF_EXTEND(x, s) \
  ((x) < (1 << ((s) - 1)) ? (x) + (((NEG_1) << (s)) + 1) : (x))

#else

#define HUFF_EXTEND(x, s) \
  ((x) < extend_test[s] ? (x) + extend_offset[s] : (x))

static const int extend_test[16] = {   /* entry n is 2**(n-1) */
  0, 0x0001, 0x0002, 0x0004, 0x0008, 0x0010, 0x0020, 0x0040, 0x0080,
  0x0100, 0x0200, 0x0400, 0x0800, 0x1000, 0x2000, 0x4000
};

static const int extend_offset[16] = { /* entry n is (-1 << n) + 1 */
  0, ((-1) << 1) + 1, ((-1) << 2) + 1, ((-1) << 3) + 1, ((-1) << 4) + 1,
  ((-1) << 5) + 1, ((-1) << 6) + 1, ((-1) << 7) + 1, ((-1) << 8) + 1,
  ((-1) << 9) + 1, ((-1) << 10) + 1, ((-1) << 11) + 1, ((-1) << 12) + 1,
  ((-1) << 13) + 1, ((-1) << 14) + 1, ((-1) << 15) + 1
};

#endif /* AVOID_TABLES */


/*
 * Check for a restart marker & resynchronize decoder.
 * Returns FALSE if must suspend.
 */

LOCAL(boolean)
process_restart(j_decompress_ptr cinfo)
{
  phuff_entropy_ptr entropy = (phuff_entropy_ptr)cinfo->entropy;
  int ci;

  /* Throw away any unused bits remaining in bit buffer; */
  /* include any full bytes in next_marker's count of discarded bytes */
  cinfo->marker->discarded_bytes += entropy->bitstate.bits_left / 8;
  entropy->bitstate.bits_left = 0;

  /* Advance past the RSTn marker */
  if (!(*cinfo->marker->read_restart_marker) (cinfo))
    return FALSE;

  /* Re-initialize DC predictions to 0 */
  for (ci = 0; ci < cinfo->comps_in_scan; ci++)
    entropy->saved.last_dc_val[ci] = 0;
  /* Re-init EOB run count, too */
  entropy->saved.EOBRUN = 0;

  /* Reset restart counter */
  entropy->restarts_to_go = cinfo->restart_interval;

  /* Reset out-of-data flag, unless read_restart_marker left us smack up
   * against a marker.  In that case we will end up treating the next data
   * segment as empty, and we can avoid producing bogus output pixels by
   * leaving the flag set.
   */
  if (cinfo->unread_marker == 0)
    entropy->pub.insufficient_data = FALSE;

  return TRUE;
}


/*
 * Huffman MCU decoding.
 * Each of these routines decodes and returns one MCU's worth of
 * Huffman-compressed coefficients.
 * The coefficients are reordered from zigzag order into natural array order,
 * but are not dequantized.
 *
 * The i'th block of the MCU is stored into the block pointed to by
 * MCU_data[i].  WE ASSUME THIS AREA IS INITIALLY ZEROED BY THE CALLER.
 *
 * We return FALSE if data source requested suspension.  In that case no
 * changes have been made to permanent state.  (Exception: some output
 * coefficients may already have been assigned.  This is harmless for
 * spectral selection, since we'll just re-assign them on the next call.
 * Successive approximation AC refinement has to be more careful, however.)
 */

/*
 * MCU decoding for DC initial scan (either spectral selection,
 * or first pass of successive approximation).
 */

METHODDEF(boolean)
decode_mcu_DC_first(j_decompress_ptr cinfo, JBLOCKROW *MCU_data)
{
  phuff_entropy_ptr entropy = (phuff_entropy_ptr)cinfo->entropy;
  int Al = cinfo->Al;
  register int s, r;
  int blkn, ci;
  JBLOCKROW block;
  BITREAD_STATE_VARS;
  savable_state state;
  d_derived_tbl *tbl;
  jpeg_component_info *compptr;

  /* Process restart marker if needed; may have to suspend */
  if (cinfo->restart_interval) {
    if (entropy->restarts_to_go == 0)
      if (!process_restart(cinfo))
        return FALSE;
  }

  /* If we've run out of data, just leave the MCU set to zeroes.
   * This way, we return uniform gray for the remainder of the segment.
   */
  if (!entropy->pub.insufficient_data) {

    /* Load up working state */
    BITREAD_LOAD_STATE(cinfo, entropy->bitstate);
    state = entropy->saved;

    /* Outer loop handles each block in the MCU */

    for (blkn = 0; blkn < cinfo->blocks_in_MCU; blkn++) {
      block = MCU_data[blkn];
      ci = cinfo->MCU_membership[blkn];
      compptr = cinfo->cur_comp_info[ci];
      tbl = entropy->derived_tbls[compptr->dc_tbl_no];

      /* Decode a single block's worth of coefficients */

      /* Section F.2.2.1: decode the DC coefficient difference */
      HUFF_DECODE(s, br_state, tbl, return FALSE, label1);
      if (s) {
        CHECK_BIT_BUFFER(br_state, s, return FALSE);
        r = GET_BITS(s);
        s = HUFF_EXTEND(r, s);
      }

      /* Convert DC difference to actual value, update last_dc_val */
      if ((state.last_dc_val[ci] >= 0 &&
           s > INT_MAX - state.last_dc_val[ci]) ||
          (state.last_dc_val[ci] < 0 && s < INT_MIN - state.last_dc_val[ci]))
        ERREXIT(cinfo, JERR_BAD_DCT_COEF);
      s += state.last_dc_val[ci];
      state.last_dc_val[ci] = s;
      /* Scale and output the coefficient (assumes jpeg_natural_order[0]=0) */
      (*block)[0] = (JCOEF)LEFT_SHIFT(s, Al);
    }

    /* Completed MCU, so update state */
    BITREAD_SAVE_STATE(cinfo, entropy->bitstate);
    entropy->saved = state;
  }

  /* Account for restart interval (no-op if not using restarts) */
  if (cinfo->restart_interval)
    entropy->restarts_to_go--;

  return TRUE;
}


/*
 * MCU decoding for AC initial scan (either spectral selection,
 * or first pass of successive approximation).
 */

METHODDEF(boolean)
decode_mcu_AC_first(j_decompress_ptr cinfo, JBLOCKROW *MCU_data)
{
  phuff_entropy_ptr entropy = (phuff_entropy_ptr)cinfo->entropy;
  int Se = cinfo->Se;
  int Al = cinfo->Al;
  register int s, k, r;
  unsigned int EOBRUN;
  JBLOCKROW block;
  BITREAD_STATE_VARS;
  d_derived_tbl *tbl;

  /* Process restart marker if needed; may have to suspend */
  if (cinfo->restart_interval) {
    if (entropy->restarts_to_go == 0)
      if (!process_restart(cinfo))
        return FALSE;
  }

  /* If we've run out of data, just leave the MCU set to zeroes.
   * This way, we return uniform gray for the remainder of the segment.
   */
  if (!entropy->pub.insufficient_data) {

    /* Load up working state.
     * We can avoid loading/saving bitread state if in an EOB run.
     */
    EOBRUN = entropy->saved.EOBRUN;     /* only part of saved state we need */

    /* There is always only one block per MCU */

    if (EOBRUN > 0)             /* if it's a band of zeroes... */
      EOBRUN--;                 /* ...process it now (we do nothing) */
    else {
      BITREAD_LOAD_STATE(cinfo, entropy->bitstate);
      block = MCU_data[0];
      tbl = entropy->ac_derived_tbl;

      for (k = cinfo->Ss; k <= Se; k++) {
        HUFF_DECODE(s, br_state, tbl, return FALSE, label2);
        r = s >> 4;
        s &= 15;
        if (s) {
          k += r;
          CHECK_BIT_BUFFER(br_state, s, return FALSE);
          r = GET_BITS(s);
          s = HUFF_EXTEND(r, s);
          /* Scale and output coefficient in natural (dezigzagged) order */
          (*block)[jpeg_natural_order[k]] = (JCOEF)LEFT_SHIFT(s, Al);
        } else {
          if (r == 15) {        /* ZRL */
            k += 15;            /* skip 15 zeroes in band */
          } else {              /* EOBr, run length is 2^r + appended bits */
            EOBRUN = 1 << r;
            if (r) {            /* EOBr, r > 0 */
              CHECK_BIT_BUFFER(br_state, r, return FALSE);
              r = GET_BITS(r);
              EOBRUN += r;
            }
            EOBRUN--;           /* this band is processed at this moment */
            break;              /* force end-of-band */
          }
        }
      }

      BITREAD_SAVE_STATE(cinfo, entropy->bitstate);
    }

    /* Completed MCU, so update state */
    entropy->saved.EOBRUN = EOBRUN;     /* only part of saved state we need */
  }

  /* Account for restart interval (no-op if not using restarts) */
  if (cinfo->restart_interval)
    entropy->restarts_to_go--;

  return TRUE;
}


/*
 * MCU decoding for DC successive approximation refinement scan.
 * Note: we assume such scans can be multi-component, although the spec
 * is not very clear on the point.
 */

METHODDEF(boolean)
decode_mcu_DC_refine(j_decompress_ptr cinfo, JBLOCKROW *MCU_data)
{
  phuff_entropy_ptr entropy = (phuff_entropy_ptr)cinfo->entropy;
  int p1 = 1 << cinfo->Al;      /* 1 in the bit position being coded */
  int blkn;
  JBLOCKROW block;
  BITREAD_STATE_VARS;

  /* Process restart marker if needed; may have to suspend */
  if (cinfo->restart_interval) {
    if (entropy->restarts_to_go == 0)
      if (!process_restart(cinfo))
        return FALSE;
  }

  /* Not worth the cycles to check insufficient_data here,
   * since we will not change the data anyway if we read zeroes.
   */

  /* Load up working state */
  BITREAD_LOAD_STATE(cinfo, entropy->bitstate);

  /* Outer loop handles each block in the MCU */

  for (blkn = 0; blkn < cinfo->blocks_in_MCU; blkn++) {
    block = MCU_data[blkn];

    /* Encoded data is simply the next bit of the two's-complement DC value */
    CHECK_BIT_BUFFER(br_state, 1, return FALSE);
    if (GET_BITS(1))
      (*block)[0] |= p1;
    /* Note: since we use |=, repeating the assignment later is safe */
  }

  /* Completed MCU, so update state */
  BITREAD_SAVE_STATE(cinfo, entropy->bitstate);

  /* Account for restart interval (no-op if not using restarts) */
  if (cinfo->restart_interval)
    entropy->restarts_to_go--;

  return TRUE;
}


/*
 * MCU decoding for AC successive approximation refinement scan.
 */

METHODDEF(boolean)
decode_mcu_AC_refine(j_decompress_ptr cinfo, JBLOCKROW *MCU_data)
{
  phuff_entropy_ptr entropy = (phuff_entropy_ptr)cinfo->entropy;
  int Se = cinfo->Se;
  int p1 = 1 << cinfo->Al;        /* 1 in the bit position being coded */
  int m1 = (NEG_1) << cinfo->Al;  /* -1 in the bit position being coded */
  register int s, k, r;
  unsigned int EOBRUN;
  JBLOCKROW block;
  JCOEFPTR thiscoef;
  BITREAD_STATE_VARS;
  d_derived_tbl *tbl;
  int num_newnz;
  int newnz_pos[DCTSIZE2];

  /* Process restart marker if needed; may have to suspend */
  if (cinfo->restart_interval) {
    if (entropy->restarts_to_go == 0)
      if (!process_restart(cinfo))
        return FALSE;
  }

  /* If we've run out of data, don't modify the MCU.
   */
  if (!entropy->pub.insufficient_data) {

    /* Load up working state */
    BITREAD_LOAD_STATE(cinfo, entropy->bitstate);
    EOBRUN = entropy->saved.EOBRUN; /* only part of saved state we need */

    /* There is always only one block per MCU */
    block = MCU_data[0];
    tbl = entropy->ac_derived_tbl;

    /* If we are forced to suspend, we must undo the assignments to any newly
     * nonzero coefficients in the block, because otherwise we'd get confused
     * next time about which coefficients were already nonzero.
     * But we need not undo addition of bits to already-nonzero coefficients;
     * instead, we can test the current bit to see if we already did it.
     */
    num_newnz = 0;

    /* initialize coefficient loop counter to start of band */
    k = cinfo->Ss;

    if (EOBRUN == 0) {
      for (; k <= Se; k++) {
        HUFF_DECODE(s, br_state, tbl, goto undoit, label3);
        r = s >> 4;
        s &= 15;
        if (s) {
          if (s != 1)           /* size of new coef should always be 1 */
            WARNMS(cinfo, JWRN_HUFF_BAD_CODE);
          CHECK_BIT_BUFFER(br_state, 1, goto undoit);
          if (GET_BITS(1))
            s = p1;             /* newly nonzero coef is positive */
          else
            s = m1;             /* newly nonzero coef is negative */
        } else {
          if (r != 15) {
            EOBRUN = 1 << r;    /* EOBr, run length is 2^r + appended bits */
            if (r) {
              CHECK_BIT_BUFFER(br_state, r, goto undoit);
              r = GET_BITS(r);
              EOBRUN += r;
            }
            break;              /* rest of block is handled by EOB logic */
          }
          /* note s = 0 for processing ZRL */
        }
        /* Advance over already-nonzero coefs and r still-zero coefs,
         * appending correction bits to the nonzeroes.  A correction bit is 1
         * if the absolute value of the coefficient must be increased.
         */
        do {
          thiscoef = *block + jpeg_natural_order[k];
          if (*thiscoef != 0) {
            CHECK_BIT_BUFFER(br_state, 1, goto undoit);
            if (GET_BITS(1)) {
              if ((*thiscoef & p1) == 0) { /* do nothing if already set it */
                if (*thiscoef >= 0)
                  *thiscoef += (JCOEF)p1;
                else
                  *thiscoef += (JCOEF)m1;
              }
            }
          } else {
            if (--r < 0)
              break;            /* reached target zero coefficient */
          }
          k++;
        } while (k <= Se);
        if (s) {
          int pos = jpeg_natural_order[k];
          /* Output newly nonzero coefficient */
          (*block)[pos] = (JCOEF)s;
          /* Remember its position in case we have to suspend */
          newnz_pos[num_newnz++] = pos;
        }
      }
    }

    if (EOBRUN > 0) {
      /* Scan any remaining coefficient positions after the end-of-band
       * (the last newly nonzero coefficient, if any).  Append a correction
       * bit to each already-nonzero coefficient.  A correction bit is 1
       * if the absolute value of the coefficient must be increased.
       */
      for (; k <= Se; k++) {
        thiscoef = *block + jpeg_natural_order[k];
        if (*thiscoef != 0) {
          CHECK_BIT_BUFFER(br_state, 1, goto undoit);
          if (GET_BITS(1)) {
            if ((*thiscoef & p1) == 0) { /* do nothing if already changed it */
              if (*thiscoef >= 0)
                *thiscoef += (JCOEF)p1;
              else
                *thiscoef += (JCOEF)m1;
            }
          }
        }
      }
      /* Count one block completed in EOB run */
      EOBRUN--;
    }

    /* Completed MCU, so update state */
    BITREAD_SAVE_STATE(cinfo, entropy->bitstate);
    entropy->saved.EOBRUN = EOBRUN; /* only part of saved state we need */
  }

  /* Account for restart interval (no-op if not using restarts) */
  if (cinfo->restart_interval)
    entropy->restarts_to_go--;

  return TRUE;

undoit:
  /* Re-zero any output coefficients that we made newly nonzero */
  while (num_newnz > 0)
    (*block)[newnz_pos[--num_newnz]] = 0;

  return FALSE;
}


/*
 * Module initialization routine for progressive Huffman entropy decoding.
 */

GLOBAL(void)
jinit_phuff_decoder(j_decompress_ptr cinfo)
{
  phuff_entropy_ptr entropy;
  int *coef_bit_ptr;
  int ci, i;

  entropy = (phuff_entropy_ptr)
    (*cinfo->mem->alloc_small) ((j_common_ptr)cinfo, JPOOL_IMAGE,
                                sizeof(phuff_entropy_decoder));
  cinfo->entropy = (struct jpeg_entropy_decoder *)entropy;
  entropy->pub.start_pass = start_pass_phuff_decoder;

  /* Mark derived tables unallocated */
  for (i = 0; i < NUM_HUFF_TBLS; i++) {
    entropy->derived_tbls[i] = NULL;
  }

  /* Create progression status table */
  cinfo->coef_bits = (int (*)[DCTSIZE2])
    (*cinfo->mem->alloc_small) ((j_common_ptr)cinfo, JPOOL_IMAGE,
                                cinfo->num_components * 2 * DCTSIZE2 *
                                sizeof(int));
  coef_bit_ptr = &cinfo->coef_bits[0][0];
  for (ci = 0; ci < cinfo->num_components; ci++)
    for (i = 0; i < DCTSIZE2; i++)
      *coef_bit_ptr++ = -1;
}

#endif /* D_PROGRESSIVE_SUPPORTED */<|MERGE_RESOLUTION|>--- conflicted
+++ resolved
@@ -3,16 +3,12 @@
  *
  * This file was part of the Independent JPEG Group's software:
  * Copyright (C) 1995-1997, Thomas G. Lane.
-<<<<<<< HEAD
+ * Lossless JPEG Modifications:
+ * Copyright (C) 1999, Ken Murchison.
  * libjpeg-turbo Modifications:
  * Copyright (C) 2015-2016, 2018-2022, D. R. Commander.
  * For conditions of distribution and use, see the accompanying README.ijg
  * file.
-=======
- * Lossless JPEG Modifications:
- * Copyright (C) 1999, Ken Murchison.
- * For conditions of distribution and use, see the accompanying README file.
->>>>>>> 217d1a75
  *
  * This file contains Huffman entropy decoding routines for progressive JPEG.
  *
@@ -29,12 +25,8 @@
 #define JPEG_INTERNALS
 #include "jinclude.h"
 #include "jpeglib.h"
-<<<<<<< HEAD
-#include "jdhuff.h"             /* Declarations shared with jdhuff.c */
+#include "jdhuff.h"             /* Declarations shared with jd*huff.c */
 #include <limits.h>
-=======
-#include "jdhuff.h"		/* Declarations shared with jd*huff.c */
->>>>>>> 217d1a75
 
 
 #ifdef D_PROGRESSIVE_SUPPORTED
