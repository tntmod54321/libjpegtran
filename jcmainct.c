/*
 * jcmainct.c
 *
 * This file was part of the Independent JPEG Group's software:
 * Copyright (C) 1994-1996, Thomas G. Lane.
<<<<<<< HEAD
 * libjpeg-turbo Modifications:
 * Copyright (C) 2022, D. R. Commander.
 * For conditions of distribution and use, see the accompanying README.ijg
 * file.
=======
 * Lossless JPEG Modifications:
 * Copyright (C) 1999, Ken Murchison.
 * Copyright (C) 2022, D. R. Commander.
 * For conditions of distribution and use, see the accompanying README file.
>>>>>>> 217d1a75
 *
 * This file contains the main buffer controller for compression.
 * The main buffer lies between the pre-processor and the JPEG
 * compressor proper; it holds downsampled data in the JPEG colorspace.
 */

#define JPEG_INTERNALS
#include "jinclude.h"
#include "jpeglib.h"
#include "jsamplecomp.h"


/* Private buffer controller object */

typedef struct {
  struct jpeg_c_main_controller pub; /* public fields */

  JDIMENSION cur_iMCU_row;      /* number of current iMCU row */
  JDIMENSION rowgroup_ctr;      /* counts row groups received in iMCU row */
  boolean suspended;            /* remember if we suspended output */
  J_BUF_MODE pass_mode;         /* current operating mode */

  /* If using just a strip buffer, this points to the entire set of buffers
   * (we allocate one for each component).  In the full-image case, this
   * points to the currently accessible strips of the virtual arrays.
   */
  _JSAMPARRAY buffer[MAX_COMPONENTS];
} my_main_controller;

typedef my_main_controller *my_main_ptr;


/* Forward declarations */
METHODDEF(void) process_data_simple_main(j_compress_ptr cinfo,
                                         _JSAMPARRAY input_buf,
                                         JDIMENSION *in_row_ctr,
                                         JDIMENSION in_rows_avail);


/*
 * Initialize for a processing pass.
 */

METHODDEF(void)
start_pass_main(j_compress_ptr cinfo, J_BUF_MODE pass_mode)
{
  my_main_ptr main_ptr = (my_main_ptr)cinfo->main;

  /* Do nothing in raw-data mode. */
  if (cinfo->raw_data_in)
    return;

  if (pass_mode != JBUF_PASS_THRU)
    ERREXIT(cinfo, JERR_BAD_BUFFER_MODE);

  main_ptr->cur_iMCU_row = 0;   /* initialize counters */
  main_ptr->rowgroup_ctr = 0;
  main_ptr->suspended = FALSE;
  main_ptr->pass_mode = pass_mode;      /* save mode for use by process_data */
  main_ptr->pub._process_data = process_data_simple_main;
}


/*
 * Process some data.
 * This routine handles the simple pass-through mode,
 * where we have only a strip buffer.
 */

METHODDEF(void)
process_data_simple_main(j_compress_ptr cinfo, _JSAMPARRAY input_buf,
                         JDIMENSION *in_row_ctr, JDIMENSION in_rows_avail)
{
<<<<<<< HEAD
  my_main_ptr main_ptr = (my_main_ptr)cinfo->main;
=======
  my_main_ptr main = (my_main_ptr) cinfo->main;
  int data_unit = cinfo->master->lossless ? 1 : DCTSIZE;
>>>>>>> 217d1a75

  while (main_ptr->cur_iMCU_row < cinfo->total_iMCU_rows) {
    /* Read input data if we haven't filled the main buffer yet */
<<<<<<< HEAD
    if (main_ptr->rowgroup_ctr < DCTSIZE)
      (*cinfo->prep->_pre_process_data) (cinfo, input_buf, in_row_ctr,
                                         in_rows_avail, main_ptr->buffer,
                                         &main_ptr->rowgroup_ctr,
                                         (JDIMENSION)DCTSIZE);
=======
    if (main->rowgroup_ctr < data_unit)
      (*cinfo->prep->pre_process_data) (cinfo,
					input_buf, in_row_ctr, in_rows_avail,
					main->buffer, &main->rowgroup_ctr,
					(JDIMENSION) data_unit);
>>>>>>> 217d1a75

    /* If we don't have a full iMCU row buffered, return to application for
     * more data.  Note that preprocessor will always pad to fill the iMCU row
     * at the bottom of the image.
     */
<<<<<<< HEAD
    if (main_ptr->rowgroup_ctr != DCTSIZE)
=======
    if (main->rowgroup_ctr != data_unit)
>>>>>>> 217d1a75
      return;

    /* Send the completed row to the compressor */
    if (!(*cinfo->coef->_compress_data) (cinfo, main_ptr->buffer)) {
      /* If compressor did not consume the whole row, then we must need to
       * suspend processing and return to the application.  In this situation
       * we pretend we didn't yet consume the last input row; otherwise, if
       * it happened to be the last row of the image, the application would
       * think we were done.
       */
      if (!main_ptr->suspended) {
        (*in_row_ctr)--;
        main_ptr->suspended = TRUE;
      }
      return;
    }
    /* We did finish the row.  Undo our little suspension hack if a previous
     * call suspended; then mark the main buffer empty.
     */
    if (main_ptr->suspended) {
      (*in_row_ctr)++;
      main_ptr->suspended = FALSE;
    }
    main_ptr->rowgroup_ctr = 0;
    main_ptr->cur_iMCU_row++;
  }
}


<<<<<<< HEAD
=======
#ifdef FULL_MAIN_BUFFER_SUPPORTED

/*
 * Process some data.
 * This routine handles all of the modes that use a full-size buffer.
 */

METHODDEF(void)
process_data_buffer_main (j_compress_ptr cinfo,
			  JSAMPARRAY input_buf, JDIMENSION *in_row_ctr,
			  JDIMENSION in_rows_avail)
{
  my_main_ptr main = (my_main_ptr) cinfo->main;
  int ci;
  jpeg_component_info *compptr;
  boolean writing = (main->pass_mode != JBUF_CRANK_DEST);
  int data_unit = cinfo->master->lossless ? 1 : DCTSIZE;

  while (main->cur_iMCU_row < cinfo->total_iMCU_rows) {
    /* Realign the virtual buffers if at the start of an iMCU row. */
    if (main->rowgroup_ctr == 0) {
      for (ci = 0, compptr = cinfo->comp_info; ci < cinfo->num_components;
	   ci++, compptr++) {
	main->buffer[ci] = (*cinfo->mem->access_virt_sarray)
	  ((j_common_ptr) cinfo, main->whole_image[ci],
	   main->cur_iMCU_row * (compptr->v_samp_factor * data_unit),
	   (JDIMENSION) (compptr->v_samp_factor * data_unit), writing);
      }
      /* In a read pass, pretend we just read some source data. */
      if (! writing) {
	*in_row_ctr += cinfo->max_v_samp_factor * data_unit;
	main->rowgroup_ctr = data_unit;
      }
    }

    /* If a write pass, read input data until the current iMCU row is full. */
    /* Note: preprocessor will pad if necessary to fill the last iMCU row. */
    if (writing) {
      (*cinfo->prep->pre_process_data) (cinfo,
					input_buf, in_row_ctr, in_rows_avail,
					main->buffer, &main->rowgroup_ctr,
					(JDIMENSION) data_unit);
      /* Return to application if we need more data to fill the iMCU row. */
      if (main->rowgroup_ctr < data_unit)
	return;
    }

    /* Emit data, unless this is a sink-only pass. */
    if (main->pass_mode != JBUF_SAVE_SOURCE) {
      if (! (*cinfo->coef->compress_data) (cinfo, main->buffer)) {
	/* If compressor did not consume the whole row, then we must need to
	 * suspend processing and return to the application.  In this situation
	 * we pretend we didn't yet consume the last input row; otherwise, if
	 * it happened to be the last row of the image, the application would
	 * think we were done.
	 */
	if (! main->suspended) {
	  (*in_row_ctr)--;
	  main->suspended = TRUE;
	}
	return;
      }
      /* We did finish the row.  Undo our little suspension hack if a previous
       * call suspended; then mark the main buffer empty.
       */
      if (main->suspended) {
	(*in_row_ctr)++;
	main->suspended = FALSE;
      }
    }

    /* If get here, we are done with this iMCU row.  Mark buffer empty. */
    main->rowgroup_ctr = 0;
    main->cur_iMCU_row++;
  }
}

#endif /* FULL_MAIN_BUFFER_SUPPORTED */


>>>>>>> 217d1a75
/*
 * Initialize main buffer controller.
 */

GLOBAL(void)
_jinit_c_main_controller(j_compress_ptr cinfo, boolean need_full_buffer)
{
  my_main_ptr main_ptr;
  int ci;
  jpeg_component_info *compptr;
  int data_unit = cinfo->master->lossless ? 1 : DCTSIZE;

  if (cinfo->data_precision != BITS_IN_JSAMPLE)
    ERREXIT1(cinfo, JERR_BAD_PRECISION, cinfo->data_precision);

  main_ptr = (my_main_ptr)
    (*cinfo->mem->alloc_small) ((j_common_ptr)cinfo, JPOOL_IMAGE,
                                sizeof(my_main_controller));
  cinfo->main = (struct jpeg_c_main_controller *)main_ptr;
  main_ptr->pub.start_pass = start_pass_main;

  /* We don't need to create a buffer in raw-data mode. */
  if (cinfo->raw_data_in)
    return;

  /* Create the buffer.  It holds downsampled data, so each component
   * may be of a different size.
   */
  if (need_full_buffer) {
<<<<<<< HEAD
=======
#ifdef FULL_MAIN_BUFFER_SUPPORTED
    /* Allocate a full-image virtual array for each component */
    /* Note we pad the bottom to a multiple of the iMCU height */
    for (ci = 0, compptr = cinfo->comp_info; ci < cinfo->num_components;
	 ci++, compptr++) {
      main->whole_image[ci] = (*cinfo->mem->request_virt_sarray)
	((j_common_ptr) cinfo, JPOOL_IMAGE, FALSE,
	 compptr->width_in_blocks * data_unit,
	 (JDIMENSION) jround_up((long) compptr->height_in_blocks,
				(long) compptr->v_samp_factor) * data_unit,
	 (JDIMENSION) (compptr->v_samp_factor * data_unit));
    }
#else
>>>>>>> 217d1a75
    ERREXIT(cinfo, JERR_BAD_BUFFER_MODE);
  } else {
    /* Allocate a strip buffer for each component */
    for (ci = 0, compptr = cinfo->comp_info; ci < cinfo->num_components;
<<<<<<< HEAD
         ci++, compptr++) {
      main_ptr->buffer[ci] = (_JSAMPARRAY)(*cinfo->mem->alloc_sarray)
        ((j_common_ptr)cinfo, JPOOL_IMAGE,
         compptr->width_in_blocks * DCTSIZE,
         (JDIMENSION)(compptr->v_samp_factor * DCTSIZE));
=======
	 ci++, compptr++) {
      main->buffer[ci] = (*cinfo->mem->alloc_sarray)
	((j_common_ptr) cinfo, JPOOL_IMAGE,
	 compptr->width_in_blocks * data_unit,
	 (JDIMENSION) (compptr->v_samp_factor * data_unit));
>>>>>>> 217d1a75
    }
  }
}<|MERGE_RESOLUTION|>--- conflicted
+++ resolved
@@ -3,17 +3,12 @@
  *
  * This file was part of the Independent JPEG Group's software:
  * Copyright (C) 1994-1996, Thomas G. Lane.
-<<<<<<< HEAD
+ * Lossless JPEG Modifications:
+ * Copyright (C) 1999, Ken Murchison.
  * libjpeg-turbo Modifications:
  * Copyright (C) 2022, D. R. Commander.
  * For conditions of distribution and use, see the accompanying README.ijg
  * file.
-=======
- * Lossless JPEG Modifications:
- * Copyright (C) 1999, Ken Murchison.
- * Copyright (C) 2022, D. R. Commander.
- * For conditions of distribution and use, see the accompanying README file.
->>>>>>> 217d1a75
  *
  * This file contains the main buffer controller for compression.
  * The main buffer lies between the pre-processor and the JPEG
@@ -87,38 +82,21 @@
 process_data_simple_main(j_compress_ptr cinfo, _JSAMPARRAY input_buf,
                          JDIMENSION *in_row_ctr, JDIMENSION in_rows_avail)
 {
-<<<<<<< HEAD
   my_main_ptr main_ptr = (my_main_ptr)cinfo->main;
-=======
-  my_main_ptr main = (my_main_ptr) cinfo->main;
-  int data_unit = cinfo->master->lossless ? 1 : DCTSIZE;
->>>>>>> 217d1a75
+  JDIMENSION data_unit = cinfo->master->lossless ? 1 : DCTSIZE;
 
   while (main_ptr->cur_iMCU_row < cinfo->total_iMCU_rows) {
     /* Read input data if we haven't filled the main buffer yet */
-<<<<<<< HEAD
-    if (main_ptr->rowgroup_ctr < DCTSIZE)
+    if (main_ptr->rowgroup_ctr < data_unit)
       (*cinfo->prep->_pre_process_data) (cinfo, input_buf, in_row_ctr,
                                          in_rows_avail, main_ptr->buffer,
-                                         &main_ptr->rowgroup_ctr,
-                                         (JDIMENSION)DCTSIZE);
-=======
-    if (main->rowgroup_ctr < data_unit)
-      (*cinfo->prep->pre_process_data) (cinfo,
-					input_buf, in_row_ctr, in_rows_avail,
-					main->buffer, &main->rowgroup_ctr,
-					(JDIMENSION) data_unit);
->>>>>>> 217d1a75
+                                         &main_ptr->rowgroup_ctr, data_unit);
 
     /* If we don't have a full iMCU row buffered, return to application for
      * more data.  Note that preprocessor will always pad to fill the iMCU row
      * at the bottom of the image.
      */
-<<<<<<< HEAD
-    if (main_ptr->rowgroup_ctr != DCTSIZE)
-=======
-    if (main->rowgroup_ctr != data_unit)
->>>>>>> 217d1a75
+    if (main_ptr->rowgroup_ctr != data_unit)
       return;
 
     /* Send the completed row to the compressor */
@@ -148,89 +126,6 @@
 }
 
 
-<<<<<<< HEAD
-=======
-#ifdef FULL_MAIN_BUFFER_SUPPORTED
-
-/*
- * Process some data.
- * This routine handles all of the modes that use a full-size buffer.
- */
-
-METHODDEF(void)
-process_data_buffer_main (j_compress_ptr cinfo,
-			  JSAMPARRAY input_buf, JDIMENSION *in_row_ctr,
-			  JDIMENSION in_rows_avail)
-{
-  my_main_ptr main = (my_main_ptr) cinfo->main;
-  int ci;
-  jpeg_component_info *compptr;
-  boolean writing = (main->pass_mode != JBUF_CRANK_DEST);
-  int data_unit = cinfo->master->lossless ? 1 : DCTSIZE;
-
-  while (main->cur_iMCU_row < cinfo->total_iMCU_rows) {
-    /* Realign the virtual buffers if at the start of an iMCU row. */
-    if (main->rowgroup_ctr == 0) {
-      for (ci = 0, compptr = cinfo->comp_info; ci < cinfo->num_components;
-	   ci++, compptr++) {
-	main->buffer[ci] = (*cinfo->mem->access_virt_sarray)
-	  ((j_common_ptr) cinfo, main->whole_image[ci],
-	   main->cur_iMCU_row * (compptr->v_samp_factor * data_unit),
-	   (JDIMENSION) (compptr->v_samp_factor * data_unit), writing);
-      }
-      /* In a read pass, pretend we just read some source data. */
-      if (! writing) {
-	*in_row_ctr += cinfo->max_v_samp_factor * data_unit;
-	main->rowgroup_ctr = data_unit;
-      }
-    }
-
-    /* If a write pass, read input data until the current iMCU row is full. */
-    /* Note: preprocessor will pad if necessary to fill the last iMCU row. */
-    if (writing) {
-      (*cinfo->prep->pre_process_data) (cinfo,
-					input_buf, in_row_ctr, in_rows_avail,
-					main->buffer, &main->rowgroup_ctr,
-					(JDIMENSION) data_unit);
-      /* Return to application if we need more data to fill the iMCU row. */
-      if (main->rowgroup_ctr < data_unit)
-	return;
-    }
-
-    /* Emit data, unless this is a sink-only pass. */
-    if (main->pass_mode != JBUF_SAVE_SOURCE) {
-      if (! (*cinfo->coef->compress_data) (cinfo, main->buffer)) {
-	/* If compressor did not consume the whole row, then we must need to
-	 * suspend processing and return to the application.  In this situation
-	 * we pretend we didn't yet consume the last input row; otherwise, if
-	 * it happened to be the last row of the image, the application would
-	 * think we were done.
-	 */
-	if (! main->suspended) {
-	  (*in_row_ctr)--;
-	  main->suspended = TRUE;
-	}
-	return;
-      }
-      /* We did finish the row.  Undo our little suspension hack if a previous
-       * call suspended; then mark the main buffer empty.
-       */
-      if (main->suspended) {
-	(*in_row_ctr)++;
-	main->suspended = FALSE;
-      }
-    }
-
-    /* If get here, we are done with this iMCU row.  Mark buffer empty. */
-    main->rowgroup_ctr = 0;
-    main->cur_iMCU_row++;
-  }
-}
-
-#endif /* FULL_MAIN_BUFFER_SUPPORTED */
-
-
->>>>>>> 217d1a75
 /*
  * Initialize main buffer controller.
  */
@@ -260,39 +155,15 @@
    * may be of a different size.
    */
   if (need_full_buffer) {
-<<<<<<< HEAD
-=======
-#ifdef FULL_MAIN_BUFFER_SUPPORTED
-    /* Allocate a full-image virtual array for each component */
-    /* Note we pad the bottom to a multiple of the iMCU height */
-    for (ci = 0, compptr = cinfo->comp_info; ci < cinfo->num_components;
-	 ci++, compptr++) {
-      main->whole_image[ci] = (*cinfo->mem->request_virt_sarray)
-	((j_common_ptr) cinfo, JPOOL_IMAGE, FALSE,
-	 compptr->width_in_blocks * data_unit,
-	 (JDIMENSION) jround_up((long) compptr->height_in_blocks,
-				(long) compptr->v_samp_factor) * data_unit,
-	 (JDIMENSION) (compptr->v_samp_factor * data_unit));
-    }
-#else
->>>>>>> 217d1a75
     ERREXIT(cinfo, JERR_BAD_BUFFER_MODE);
   } else {
     /* Allocate a strip buffer for each component */
     for (ci = 0, compptr = cinfo->comp_info; ci < cinfo->num_components;
-<<<<<<< HEAD
          ci++, compptr++) {
       main_ptr->buffer[ci] = (_JSAMPARRAY)(*cinfo->mem->alloc_sarray)
         ((j_common_ptr)cinfo, JPOOL_IMAGE,
-         compptr->width_in_blocks * DCTSIZE,
-         (JDIMENSION)(compptr->v_samp_factor * DCTSIZE));
-=======
-	 ci++, compptr++) {
-      main->buffer[ci] = (*cinfo->mem->alloc_sarray)
-	((j_common_ptr) cinfo, JPOOL_IMAGE,
-	 compptr->width_in_blocks * data_unit,
-	 (JDIMENSION) (compptr->v_samp_factor * data_unit));
->>>>>>> 217d1a75
+         compptr->width_in_blocks * data_unit,
+         (JDIMENSION)(compptr->v_samp_factor * data_unit));
     }
   }
 }