/*
<<<<<<< HEAD
 * Copyright (C)2011-2013, 2017-2018, 2020-2022 D. R. Commander.
 *                                              All Rights Reserved.
=======
 * Copyright (C)2011-2013, 2017-2018, 2020-2021, 2023 D. R. Commander.
 *                                                    All Rights Reserved.
>>>>>>> 94a2b953
 * Copyright (C)2015 Viktor Szathmáry.  All Rights Reserved.
 *
 * Redistribution and use in source and binary forms, with or without
 * modification, are permitted provided that the following conditions are met:
 *
 * - Redistributions of source code must retain the above copyright notice,
 *   this list of conditions and the following disclaimer.
 * - Redistributions in binary form must reproduce the above copyright notice,
 *   this list of conditions and the following disclaimer in the documentation
 *   and/or other materials provided with the distribution.
 * - Neither the name of the libjpeg-turbo Project nor the names of its
 *   contributors may be used to endorse or promote products derived from this
 *   software without specific prior written permission.
 *
 * THIS SOFTWARE IS PROVIDED BY THE COPYRIGHT HOLDERS AND CONTRIBUTORS "AS IS",
 * AND ANY EXPRESS OR IMPLIED WARRANTIES, INCLUDING, BUT NOT LIMITED TO, THE
 * IMPLIED WARRANTIES OF MERCHANTABILITY AND FITNESS FOR A PARTICULAR PURPOSE
 * ARE DISCLAIMED.  IN NO EVENT SHALL THE COPYRIGHT HOLDERS OR CONTRIBUTORS BE
 * LIABLE FOR ANY DIRECT, INDIRECT, INCIDENTAL, SPECIAL, EXEMPLARY, OR
 * CONSEQUENTIAL DAMAGES (INCLUDING, BUT NOT LIMITED TO, PROCUREMENT OF
 * SUBSTITUTE GOODS OR SERVICES; LOSS OF USE, DATA, OR PROFITS; OR BUSINESS
 * INTERRUPTION) HOWEVER CAUSED AND ON ANY THEORY OF LIABILITY, WHETHER IN
 * CONTRACT, STRICT LIABILITY, OR TORT (INCLUDING NEGLIGENCE OR OTHERWISE)
 * ARISING IN ANY WAY OUT OF THE USE OF THIS SOFTWARE, EVEN IF ADVISED OF THE
 * POSSIBILITY OF SUCH DAMAGE.
 */

package org.libjpegturbo.turbojpeg;

/**
 * TurboJPEG utility class (cannot be instantiated)
 */
public final class TJ {

  private TJ() {}

  /**
   * The number of chrominance subsampling options
   */
  public static final int NUMSAMP   = 6;
  /**
   * 4:4:4 chrominance subsampling (no chrominance subsampling).  The JPEG
   * or YUV image will contain one chrominance component for every pixel in the
   * source image.
   */
  public static final int SAMP_444  = 0;
  /**
   * 4:2:2 chrominance subsampling.  The JPEG or YUV image will contain one
   * chrominance component for every 2x1 block of pixels in the source image.
   */
  public static final int SAMP_422  = 1;
  /**
   * 4:2:0 chrominance subsampling.  The JPEG or YUV image will contain one
   * chrominance component for every 2x2 block of pixels in the source image.
   */
  public static final int SAMP_420  = 2;
  /**
   * Grayscale.  The JPEG or YUV image will contain no chrominance components.
   */
  public static final int SAMP_GRAY = 3;
  /**
   * 4:4:0 chrominance subsampling.  The JPEG or YUV image will contain one
   * chrominance component for every 1x2 block of pixels in the source image.
   * Note that 4:4:0 subsampling is not fully accelerated in libjpeg-turbo.
   */
  public static final int SAMP_440  = 4;
  /**
   * 4:1:1 chrominance subsampling.  The JPEG or YUV image will contain one
   * chrominance component for every 4x1 block of pixels in the source image.
   * JPEG images compressed with 4:1:1 subsampling will be almost exactly the
   * same size as those compressed with 4:2:0 subsampling, and in the
   * aggregate, both subsampling methods produce approximately the same
   * perceptual quality.  However, 4:1:1 is better able to reproduce sharp
   * horizontal features.  Note that 4:1:1 subsampling is not fully accelerated
   * in libjpeg-turbo.
   */
  public static final int SAMP_411  = 5;


  /**
   * Returns the MCU block width for the given level of chrominance
   * subsampling.
   *
   * @param subsamp the level of chrominance subsampling (one of
   * {@link #SAMP_444 SAMP_*})
   *
   * @return the MCU block width for the given level of chrominance
   * subsampling.
   */
  public static int getMCUWidth(int subsamp) {
    checkSubsampling(subsamp);
    return MCU_WIDTH[subsamp];
  }

  private static final int[] MCU_WIDTH = {
    8, 16, 16, 8, 8, 32
  };


  /**
   * Returns the MCU block height for the given level of chrominance
   * subsampling.
   *
   * @param subsamp the level of chrominance subsampling (one of
   * {@link #SAMP_444 SAMP_*})
   *
   * @return the MCU block height for the given level of chrominance
   * subsampling.
   */
  public static int getMCUHeight(int subsamp) {
    checkSubsampling(subsamp);
    return MCU_HEIGHT[subsamp];
  }

  private static final int[] MCU_HEIGHT = {
    8, 8, 16, 8, 16, 8
  };


  /**
   * The number of pixel formats
   */
  public static final int NUMPF   = 12;
  /**
   * RGB pixel format.  The red, green, and blue components in the image are
   * stored in 3-byte pixels in the order R, G, B from lowest to highest byte
   * address within each pixel.
   */
  public static final int PF_RGB  = 0;
  /**
   * BGR pixel format.  The red, green, and blue components in the image are
   * stored in 3-byte pixels in the order B, G, R from lowest to highest byte
   * address within each pixel.
   */
  public static final int PF_BGR  = 1;
  /**
   * RGBX pixel format.  The red, green, and blue components in the image are
   * stored in 4-byte pixels in the order R, G, B from lowest to highest byte
   * address within each pixel.  The X component is ignored when compressing
   * and undefined when decompressing.
   */
  public static final int PF_RGBX = 2;
  /**
   * BGRX pixel format.  The red, green, and blue components in the image are
   * stored in 4-byte pixels in the order B, G, R from lowest to highest byte
   * address within each pixel.  The X component is ignored when compressing
   * and undefined when decompressing.
   */
  public static final int PF_BGRX = 3;
  /**
   * XBGR pixel format.  The red, green, and blue components in the image are
   * stored in 4-byte pixels in the order R, G, B from highest to lowest byte
   * address within each pixel.  The X component is ignored when compressing
   * and undefined when decompressing.
   */
  public static final int PF_XBGR = 4;
  /**
   * XRGB pixel format.  The red, green, and blue components in the image are
   * stored in 4-byte pixels in the order B, G, R from highest to lowest byte
   * address within each pixel.  The X component is ignored when compressing
   * and undefined when decompressing.
   */
  public static final int PF_XRGB = 5;
  /**
   * Grayscale pixel format.  Each 1-byte pixel represents a luminance
   * (brightness) level from 0 to 255.
   */
  public static final int PF_GRAY = 6;
  /**
   * RGBA pixel format.  This is the same as {@link #PF_RGBX}, except that when
   * decompressing, the X byte is guaranteed to be 0xFF, which can be
   * interpreted as an opaque alpha channel.
   */
  public static final int PF_RGBA = 7;
  /**
   * BGRA pixel format.  This is the same as {@link #PF_BGRX}, except that when
   * decompressing, the X byte is guaranteed to be 0xFF, which can be
   * interpreted as an opaque alpha channel.
   */
  public static final int PF_BGRA = 8;
  /**
   * ABGR pixel format.  This is the same as {@link #PF_XBGR}, except that when
   * decompressing, the X byte is guaranteed to be 0xFF, which can be
   * interpreted as an opaque alpha channel.
   */
  public static final int PF_ABGR = 9;
  /**
   * ARGB pixel format.  This is the same as {@link #PF_XRGB}, except that when
   * decompressing, the X byte is guaranteed to be 0xFF, which can be
   * interpreted as an opaque alpha channel.
   */
  public static final int PF_ARGB = 10;
  /**
   * CMYK pixel format.  Unlike RGB, which is an additive color model used
   * primarily for display, CMYK (Cyan/Magenta/Yellow/Key) is a subtractive
   * color model used primarily for printing.  In the CMYK color model, the
   * value of each color component typically corresponds to an amount of cyan,
   * magenta, yellow, or black ink that is applied to a white background.  In
   * order to convert between CMYK and RGB, it is necessary to use a color
   * management system (CMS.)  A CMS will attempt to map colors within the
   * printer's gamut to perceptually similar colors in the display's gamut and
   * vice versa, but the mapping is typically not 1:1 or reversible, nor can it
   * be defined with a simple formula.  Thus, such a conversion is out of scope
   * for a codec library.  However, the TurboJPEG API allows for compressing
   * packed-pixel CMYK images into YCCK JPEG images (see {@link #CS_YCCK}) and
   * decompressing YCCK JPEG images into packed-pixel CMYK images.
   */
  public static final int PF_CMYK = 11;


  /**
   * Returns the pixel size (in bytes) for the given pixel format.
   *
   * @param pixelFormat the pixel format (one of {@link #PF_RGB PF_*})
   *
   * @return the pixel size (in bytes) for the given pixel format.
   */
  public static int getPixelSize(int pixelFormat) {
    checkPixelFormat(pixelFormat);
    return PIXEL_SIZE[pixelFormat];
  }

  private static final int[] PIXEL_SIZE = {
    3, 3, 4, 4, 4, 4, 1, 4, 4, 4, 4, 4
  };


  /**
   * For the given pixel format, returns the number of bytes that the red
   * component is offset from the start of the pixel.  For instance, if a pixel
   * of format <code>TJ.PF_BGRX</code> is stored in <code>char pixel[]</code>,
   * then the red component will be
   * <code>pixel[TJ.getRedOffset(TJ.PF_BGRX)]</code>.
   *
   * @param pixelFormat the pixel format (one of {@link #PF_RGB PF_*})
   *
   * @return the red offset for the given pixel format, or -1 if the pixel
   * format does not have a red component.
   */
  public static int getRedOffset(int pixelFormat) {
    checkPixelFormat(pixelFormat);
    return RED_OFFSET[pixelFormat];
  }

  private static final int[] RED_OFFSET = {
    0, 2, 0, 2, 3, 1, -1, 0, 2, 3, 1, -1
  };


  /**
   * For the given pixel format, returns the number of bytes that the green
   * component is offset from the start of the pixel.  For instance, if a pixel
   * of format <code>TJ.PF_BGRX</code> is stored in <code>char pixel[]</code>,
   * then the green component will be
   * <code>pixel[TJ.getGreenOffset(TJ.PF_BGRX)]</code>.
   *
   * @param pixelFormat the pixel format (one of {@link #PF_RGB PF_*})
   *
   * @return the green offset for the given pixel format, or -1 if the pixel
   * format does not have a green component.
   */
  public static int getGreenOffset(int pixelFormat) {
    checkPixelFormat(pixelFormat);
    return GREEN_OFFSET[pixelFormat];
  }

  private static final int[] GREEN_OFFSET = {
    1, 1, 1, 1, 2, 2, -1, 1, 1, 2, 2, -1
  };


  /**
   * For the given pixel format, returns the number of bytes that the blue
   * component is offset from the start of the pixel.  For instance, if a pixel
   * of format <code>TJ.PF_BGRX</code> is stored in <code>char pixel[]</code>,
   * then the blue component will be
   * <code>pixel[TJ.getBlueOffset(TJ.PF_BGRX)]</code>.
   *
   * @param pixelFormat the pixel format (one of {@link #PF_RGB PF_*})
   *
   * @return the blue offset for the given pixel format, or -1 if the pixel
   * format does not have a blue component.
   */
  public static int getBlueOffset(int pixelFormat) {
    checkPixelFormat(pixelFormat);
    return BLUE_OFFSET[pixelFormat];
  }

  private static final int[] BLUE_OFFSET = {
    2, 0, 2, 0, 1, 3, -1, 2, 0, 1, 3, -1
  };


  /**
   * For the given pixel format, returns the number of bytes that the alpha
   * component is offset from the start of the pixel.  For instance, if a pixel
   * of format <code>TJ.PF_BGRA</code> is stored in <code>char pixel[]</code>,
   * then the alpha component will be
   * <code>pixel[TJ.getAlphaOffset(TJ.PF_BGRA)]</code>.
   *
   * @param pixelFormat the pixel format (one of {@link #PF_RGB PF_*})
   *
   * @return the alpha offset for the given pixel format, or -1 if the pixel
   * format does not have a alpha component.
   */
  public static int getAlphaOffset(int pixelFormat) {
    checkPixelFormat(pixelFormat);
    return ALPHA_OFFSET[pixelFormat];
  }

  private static final int[] ALPHA_OFFSET = {
    -1, -1, -1, -1, -1, -1, -1, 3, 3, 0, 0, -1
  };


  /**
   * The number of JPEG colorspaces
   */
  public static final int NUMCS = 5;
  /**
   * RGB colorspace.  When compressing the JPEG image, the R, G, and B
   * components in the source image are reordered into image planes, but no
   * colorspace conversion or subsampling is performed.  RGB JPEG images can be
   * decompressed to packed-pixel images with any of the extended RGB or
   * grayscale pixel formats, but they cannot be decompressed to planar YUV
   * images.
   */
  public static final int CS_RGB = 0;
  /**
   * YCbCr colorspace.  YCbCr is not an absolute colorspace but rather a
   * mathematical transformation of RGB designed solely for storage and
   * transmission.  YCbCr images must be converted to RGB before they can
   * actually be displayed.  In the YCbCr colorspace, the Y (luminance)
   * component represents the black &amp; white portion of the original image,
   * and the Cb and Cr (chrominance) components represent the color portion of
   * the original image.  Originally, the analog equivalent of this
   * transformation allowed the same signal to drive both black &amp; white and
   * color televisions, but JPEG images use YCbCr primarily because it allows
   * the color data to be optionally subsampled for the purposes of reducing
   * network or disk usage.  YCbCr is the most common JPEG colorspace, and
   * YCbCr JPEG images can be compressed from and decompressed to packed-pixel
   * images with any of the extended RGB or grayscale pixel formats.  YCbCr
   * JPEG images can also be compressed from and decompressed to planar YUV
   * images.
   */
  @SuppressWarnings("checkstyle:ConstantName")
  public static final int CS_YCbCr = 1;
  /**
   * Grayscale colorspace.  The JPEG image retains only the luminance data (Y
   * component), and any color data from the source image is discarded.
   * Grayscale JPEG images can be compressed from and decompressed to
   * packed-pixel images with any of the extended RGB or grayscale pixel
   * formats, or they can be compressed from and decompressed to planar YUV
   * images.
   */
  public static final int CS_GRAY = 2;
  /**
   * CMYK colorspace.  When compressing the JPEG image, the C, M, Y, and K
   * components in the source image are reordered into image planes, but no
   * colorspace conversion or subsampling is performed.  CMYK JPEG images can
   * only be decompressed to packed-pixel images with the CMYK pixel format.
   */
  public static final int CS_CMYK = 3;
  /**
   * YCCK colorspace.  YCCK (AKA "YCbCrK") is not an absolute colorspace but
   * rather a mathematical transformation of CMYK designed solely for storage
   * and transmission.  It is to CMYK as YCbCr is to RGB.  CMYK pixels can be
   * reversibly transformed into YCCK, and as with YCbCr, the chrominance
   * components in the YCCK pixels can be subsampled without incurring major
   * perceptual loss.  YCCK JPEG images can only be compressed from and
   * decompressed to packed-pixel images with the CMYK pixel format.
   */
  public static final int CS_YCCK = 4;


  /**
   * Rows in the packed-pixel source/destination image are stored in bottom-up
   * (Windows, OpenGL) order rather than in top-down (X11) order.
   */
  public static final int FLAG_BOTTOMUP      = (1 << 1);

  /**
   * When decompressing an image that was compressed using chrominance
   * subsampling, use the fastest chrominance upsampling algorithm available.
   * The default is to use smooth upsampling, which creates a smooth transition
   * between neighboring chrominance components in order to reduce upsampling
   * artifacts in the decompressed image.
   */
  public static final int FLAG_FASTUPSAMPLE  = (1 << 8);
  /**
   * Use the fastest DCT/IDCT algorithm available.  The default if this flag is
   * not specified is implementation-specific.  For example, the implementation
   * of the TurboJPEG API in libjpeg-turbo uses the fast algorithm by default
   * when compressing, because this has been shown to have only a very slight
   * effect on accuracy, but it uses the accurate algorithm when decompressing,
   * because this has been shown to have a larger effect.
   */
  public static final int FLAG_FASTDCT       = (1 << 11);
  /**
   * Use the most accurate DCT/IDCT algorithm available.  The default if this
   * flag is not specified is implementation-specific.  For example, the
   * implementation of the TurboJPEG API in libjpeg-turbo uses the fast
   * algorithm by default when compressing, because this has been shown to have
   * only a very slight effect on accuracy, but it uses the accurate algorithm
   * when decompressing, because this has been shown to have a larger effect.
   */
  public static final int FLAG_ACCURATEDCT   = (1 << 12);
  /**
   * Immediately discontinue the current compression/decompression/transform
   * operation if a warning (non-fatal error) occurs.  The default behavior is
   * to allow the operation to complete unless a fatal error is encountered.
   * <p>
   * NOTE: due to the design of the TurboJPEG Java API, only certain methods
   * (specifically, {@link TJDecompressor TJDecompressor.decompress*()} methods
   * with a void return type) will complete and leave the destination image in
   * a fully recoverable state after a non-fatal error occurs.
   */
  public static final int FLAG_STOPONWARNING = (1 << 13);
  /**
   * Use progressive entropy coding in JPEG images generated by compression and
   * transform operations.  Progressive entropy coding will generally improve
   * compression relative to baseline entropy coding (the default), but it will
   * reduce compression and decompression performance considerably.  Can be
   * combined with {@link #FLAG_ARITHMETIC}.
   */
  public static final int FLAG_PROGRESSIVE   = (1 << 14);
  /**
   * Limit the number of progressive JPEG scans that the decompression and
   * transform operations will process.  If a progressive JPEG image contains
   * an unreasonably large number of scans, then this flag will cause the
   * decompression and transform operations to throw an error.  The primary
   * purpose of this is to allow security-critical applications to guard
   * against an exploit of the progressive JPEG format described in
   * <a href="https://libjpeg-turbo.org/pmwiki/uploads/About/TwoIssueswiththeJPEGStandard.pdf" target="_blank">this report</a>.
   */
  public static final int FLAG_LIMITSCANS    = (1 << 15);
  /**
   * Use arithmetic entropy coding in JPEG images generated by compression and
   * transform operations.  Arithmetic entropy coding will generally improve
   * compression relative to Huffman entropy coding (the default), but it will
   * reduce compression and decompression performance considerably.  Can be
   * combined with {@link #FLAG_PROGRESSIVE}.
   */
  public static final int FLAG_ARITHMETIC    = (1 << 16);
  /**
   * Generate a lossless JPEG image when compressing.  In most cases,
   * compressing and decompressing lossless JPEG images is considerably slower
   * than compressing and decompressing lossy JPEG images.  Also note that the
   * following features are not available with lossless JPEG images:
   * <ul>
   * <li> Colorspace conversion
   * <li> Chrominance subsampling
   * <li> JPEG quality selection
   * <li> DCT/IDCT algorithm selection
   * <li> Progressive entropy coding
   * <li> Arithmetic entropy coding
   * <li> Compression from/decompression to YUV planar images
   * <li> Decompression scaling
   * <li> Lossless transformations
   * </ul>
   */
  public static final int FLAG_LOSSLESS      = (1 << 17);

  /**
   * The number of error codes
   */
  public static final int NUMERR = 2;
  /**
   * The error was non-fatal and recoverable, but the destination image may
   * still be corrupt.
   * <p>
   * NOTE: due to the design of the TurboJPEG Java API, only certain methods
   * (specifically, {@link TJDecompressor TJDecompressor.decompress*()} methods
   * with a void return type) will complete and leave the destination image in
   * a fully recoverable state after a non-fatal error occurs.
   */
  public static final int ERR_WARNING = 0;
  /**
   * The error was fatal and non-recoverable.
   */
  public static final int ERR_FATAL = 1;


  /**
   * Returns the maximum size of the buffer (in bytes) required to hold a JPEG
   * image with the given width, height, and level of chrominance subsampling.
   *
   * @param width the width (in pixels) of the JPEG image
   *
   * @param height the height (in pixels) of the JPEG image
   *
   * @param jpegSubsamp the level of chrominance subsampling to be used when
   * generating the JPEG image (one of {@link #SAMP_444 TJ.SAMP_*})
   *
   * @return the maximum size of the buffer (in bytes) required to hold a JPEG
   * image with the given width, height, and level of chrominance subsampling.
   */
  public static native int bufSize(int width, int height, int jpegSubsamp);

  /**
   * Returns the size of the buffer (in bytes) required to hold a unified
   * planar YUV image with the given width, height, and level of chrominance
   * subsampling.
   *
   * @param width the width (in pixels) of the YUV image
   *
   * @param align row alignment (in bytes) of the YUV image (must be a power of
   * 2.)  Setting this parameter to n specifies that each row in each plane of
   * the YUV image will be padded to the nearest multiple of n bytes
   * (1 = unpadded.)
   *
   * @param height the height (in pixels) of the YUV image
   *
   * @param subsamp the level of chrominance subsampling used in the YUV
   * image (one of {@link #SAMP_444 TJ.SAMP_*})
   *
   * @return the size of the buffer (in bytes) required to hold a unified
   * planar YUV image with the given width, height, and level of chrominance
   * subsampling.
   */
  public static native int bufSizeYUV(int width, int align, int height,
                                      int subsamp);

  /**
   * Returns the size of the buffer (in bytes) required to hold a YUV image
   * plane with the given parameters.
   *
   * @param componentID ID number of the image plane (0 = Y, 1 = U/Cb,
   * 2 = V/Cr)
   *
   * @param width width (in pixels) of the YUV image.  NOTE: this is the width
   * of the whole image, not the plane width.
   *
   * @param stride bytes per row in the image plane.
   *
   * @param height height (in pixels) of the YUV image.  NOTE: this is the
   * height of the whole image, not the plane height.
   *
   * @param subsamp the level of chrominance subsampling used in the YUV
   * image (one of {@link #SAMP_444 TJ.SAMP_*})
   *
   * @return the size of the buffer (in bytes) required to hold a YUV image
   * plane with the given parameters.
   */
  public static native int planeSizeYUV(int componentID, int width, int stride,
                                        int height, int subsamp);

  /**
   * Returns the plane width of a YUV image plane with the given parameters.
   * Refer to {@link YUVImage YUVImage} for a description of plane width.
   *
   * @param componentID ID number of the image plane (0 = Y, 1 = U/Cb,
   * 2 = V/Cr)
   *
   * @param width width (in pixels) of the YUV image
   *
   * @param subsamp the level of chrominance subsampling used in the YUV image
   * (one of {@link #SAMP_444 TJ.SAMP_*})
   *
   * @return the plane width of a YUV image plane with the given parameters.
   */
  public static native int planeWidth(int componentID, int width, int subsamp);

  /**
   * Returns the plane height of a YUV image plane with the given parameters.
   * Refer to {@link YUVImage YUVImage} for a description of plane height.
   *
   * @param componentID ID number of the image plane (0 = Y, 1 = U/Cb,
   * 2 = V/Cr)
   *
   * @param height height (in pixels) of the YUV image
   *
   * @param subsamp the level of chrominance subsampling used in the YUV image
   * (one of {@link #SAMP_444 TJ.SAMP_*})
   *
   * @return the plane height of a YUV image plane with the given parameters.
   */
  public static native int planeHeight(int componentID, int height,
                                       int subsamp);

  /**
   * Returns a list of fractional scaling factors that the JPEG decompressor
   * supports.
   *
   * @return a list of fractional scaling factors that the JPEG decompressor
   * supports.
   */
  public static native TJScalingFactor[] getScalingFactors();

  static {
    TJLoader.load();
  }

  private static void checkPixelFormat(int pixelFormat) {
    if (pixelFormat < 0 || pixelFormat >= NUMPF)
      throw new IllegalArgumentException("Invalid pixel format");
  }

  private static void checkSubsampling(int subsamp) {
    if (subsamp < 0 || subsamp >= NUMSAMP)
      throw new IllegalArgumentException("Invalid subsampling type");
  }

}<|MERGE_RESOLUTION|>--- conflicted
+++ resolved
@@ -1,11 +1,6 @@
 /*
-<<<<<<< HEAD
- * Copyright (C)2011-2013, 2017-2018, 2020-2022 D. R. Commander.
+ * Copyright (C)2011-2013, 2017-2018, 2020-2023 D. R. Commander.
  *                                              All Rights Reserved.
-=======
- * Copyright (C)2011-2013, 2017-2018, 2020-2021, 2023 D. R. Commander.
- *                                                    All Rights Reserved.
->>>>>>> 94a2b953
  * Copyright (C)2015 Viktor Szathmáry.  All Rights Reserved.
  *
  * Redistribution and use in source and binary forms, with or without
@@ -462,7 +457,7 @@
    * <li> DCT/IDCT algorithm selection
    * <li> Progressive entropy coding
    * <li> Arithmetic entropy coding
-   * <li> Compression from/decompression to YUV planar images
+   * <li> Compression from/decompression to planar YUV images
    * <li> Decompression scaling
    * <li> Lossless transformations
    * </ul>
