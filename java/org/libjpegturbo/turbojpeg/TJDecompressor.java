--- conflicted
+++ resolved
@@ -123,25 +123,9 @@
   }
 
   /**
-<<<<<<< HEAD
-   * Associate the specified YUV planar source image with this decompressor
-   * instance.  Subsequent decompress operations will decode this image into an
-   * RGB or grayscale destination image.
-=======
-   * @deprecated Use {@link #setSourceImage(byte[], int)} instead.
-   */
-  @SuppressWarnings("checkstyle:JavadocMethod")
-  @Deprecated
-  public void setJPEGImage(byte[] jpegImage, int imageSize)
-                           throws TJException {
-    setSourceImage(jpegImage, imageSize);
-  }
-
-  /**
    * Associate the specified planar YUV source image with this decompressor
    * instance.  Subsequent decompress operations will decode this image into a
    * packed-pixel RGB or grayscale destination image.
->>>>>>> 94a2b953
    *
    * @param srcImage {@link YUVImage} instance containing a planar YUV source
    * image to be decoded.  This image is not modified.
@@ -222,7 +206,6 @@
   }
 
   /**
-<<<<<<< HEAD
    * Returns the bitwise OR of one or more of the
    * {@link TJ#FLAG_BOTTOMUP flags}, such as
    * {@link TJ#FLAG_PROGRESSIVE TJ.FLAG_PROGRESSIVE} and
@@ -238,10 +221,7 @@
   }
 
   /**
-   * Returns the JPEG image buffer associated with this decompressor instance.
-=======
    * Returns the JPEG buffer associated with this decompressor instance.
->>>>>>> 94a2b953
    *
    * @return the JPEG buffer associated with this decompressor instance.
    */
@@ -632,26 +612,9 @@
   }
 
   /**
-<<<<<<< HEAD
-   * Decompress the JPEG source image or decode the YUV source image associated
-   * with this decompressor instance and output a grayscale, RGB, or CMYK image
-   * to the given destination buffer.
-=======
-   * @deprecated Use {@link #decompressToYUV(int, int, int, int)} instead.
-   */
-  @SuppressWarnings("checkstyle:JavadocMethod")
-  @Deprecated
-  public byte[] decompressToYUV(int flags) throws TJException {
-    YUVImage dstYUVImage = new YUVImage(jpegWidth, 4, jpegHeight, jpegSubsamp);
-    decompressToYUV(dstYUVImage, flags);
-    return dstYUVImage.getBuf();
-  }
-
-  /**
    * Decompress the JPEG source image or decode the planar YUV source image
    * associated with this decompressor instance and output a packed-pixel
    * grayscale, RGB, or CMYK image to the given destination buffer.
->>>>>>> 94a2b953
    * <p>
    * NOTE: The destination image is fully recoverable if this method throws a
    * non-fatal {@link TJException} (unless
