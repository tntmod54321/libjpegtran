--- conflicted
+++ resolved
@@ -1,11 +1,6 @@
 /*
-<<<<<<< HEAD
- * Copyright (C)2009-2014, 2016-2019, 2021-2022 D. R. Commander.
+ * Copyright (C)2009-2014, 2016-2019, 2021-2023 D. R. Commander.
  *                                              All Rights Reserved.
-=======
- * Copyright (C)2009-2014, 2016-2019, 2021, 2023 D. R. Commander.
- *                                               All Rights Reserved.
->>>>>>> 94a2b953
  *
  * Redistribution and use in source and binary forms, with or without
  * modification, are permitted provided that the following conditions are met:
