--- conflicted
+++ resolved
@@ -220,19 +220,7 @@
 		-output $PKGROOT/$BINDIR/wrjpgcom
 }
 
-<<<<<<< HEAD
-if [ $UNIVERSAL = 1 -a "BUILDDIRARMV8" != "" ]; then
-=======
-if [ $UNIVERSAL = 1 -a "$BUILDDIRARMV7" != "" ]; then
-	install_ios $BUILDDIRARMV7 ARMv7 armv7 arm
-fi
-
-if [ $UNIVERSAL = 1 -a "$BUILDDIRARMV7S" != "" ]; then
-	install_ios $BUILDDIRARMV7S ARMv7s armv7s arm
-fi
-
 if [ $UNIVERSAL = 1 -a "$BUILDDIRARMV8" != "" ]; then
->>>>>>> 70327296
 	install_ios $BUILDDIRARMV8 ARMv8 armv8 arm64
 fi
 
