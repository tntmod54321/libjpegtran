--- conflicted
+++ resolved
@@ -90,15 +90,11 @@
   set(INST_DEFS ${INST_DEFS} -DJAVA)
 endif()
 
-<<<<<<< HEAD
 if(WITH_12BIT)
   set(INST_DEFS ${INST_DEFS} -D12BIT)
 endif()
 
-if(MSVC_IDE)
-=======
 if(GENERATOR_IS_MULTI_CONFIG)
->>>>>>> 4f7a8afb
   set(INST_DEFS ${INST_DEFS} "-DBUILDDIR=${CMAKE_CFG_INTDIR}\\")
 else()
   set(INST_DEFS ${INST_DEFS} "-DBUILDDIR=")
