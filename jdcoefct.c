--- conflicted
+++ resolved
@@ -3,18 +3,12 @@
  *
  * This file was part of the Independent JPEG Group's software:
  * Copyright (C) 1994-1997, Thomas G. Lane.
-<<<<<<< HEAD
  * libjpeg-turbo Modifications:
  * Copyright 2009 Pierre Ossman <ossman@cendio.se> for Cendio AB
  * Copyright (C) 2010, 2015-2016, 2019-2020, 2022, D. R. Commander.
  * Copyright (C) 2015, 2020, Google, Inc.
  * For conditions of distribution and use, see the accompanying README.ijg
  * file.
-=======
- * Lossless JPEG Modifications:
- * Copyright (C) 2022, D. R. Commander.
- * For conditions of distribution and use, see the accompanying README file.
->>>>>>> 217d1a75
  *
  * This file contains the coefficient buffer controller for decompression.
  * This controller is the top level of the lossy JPEG decompressor proper.
