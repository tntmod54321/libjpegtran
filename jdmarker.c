/*
 * jdmarker.c
 *
 * This file was part of the Independent JPEG Group's software:
 * Copyright (C) 1991-1998, Thomas G. Lane.
<<<<<<< HEAD
 * libjpeg-turbo Modifications:
 * Copyright (C) 2012, 2015, 2022, D. R. Commander.
 * For conditions of distribution and use, see the accompanying README.ijg
 * file.
=======
 * Lossless JPEG Modifications:
 * Copyright (C) 1999, Ken Murchison.
 * Copyright (C) 2022, D. R. Commander.
 * For conditions of distribution and use, see the accompanying README file.
>>>>>>> 217d1a75
 *
 * This file contains routines to decode JPEG datastream markers.
 * Most of the complexity arises from our desire to support input
 * suspension: if not all of the data for a marker is available,
 * we must exit back to the application.  On resumption, we reprocess
 * the marker.
 */

#define JPEG_INTERNALS
#include "jinclude.h"
#include "jpeglib.h"


typedef enum {                  /* JPEG marker codes */
  M_SOF0  = 0xc0,
  M_SOF1  = 0xc1,
  M_SOF2  = 0xc2,
  M_SOF3  = 0xc3,

  M_SOF5  = 0xc5,
  M_SOF6  = 0xc6,
  M_SOF7  = 0xc7,

  M_JPG   = 0xc8,
  M_SOF9  = 0xc9,
  M_SOF10 = 0xca,
  M_SOF11 = 0xcb,

  M_SOF13 = 0xcd,
  M_SOF14 = 0xce,
  M_SOF15 = 0xcf,

  M_DHT   = 0xc4,

  M_DAC   = 0xcc,

  M_RST0  = 0xd0,
  M_RST1  = 0xd1,
  M_RST2  = 0xd2,
  M_RST3  = 0xd3,
  M_RST4  = 0xd4,
  M_RST5  = 0xd5,
  M_RST6  = 0xd6,
  M_RST7  = 0xd7,

  M_SOI   = 0xd8,
  M_EOI   = 0xd9,
  M_SOS   = 0xda,
  M_DQT   = 0xdb,
  M_DNL   = 0xdc,
  M_DRI   = 0xdd,
  M_DHP   = 0xde,
  M_EXP   = 0xdf,

  M_APP0  = 0xe0,
  M_APP1  = 0xe1,
  M_APP2  = 0xe2,
  M_APP3  = 0xe3,
  M_APP4  = 0xe4,
  M_APP5  = 0xe5,
  M_APP6  = 0xe6,
  M_APP7  = 0xe7,
  M_APP8  = 0xe8,
  M_APP9  = 0xe9,
  M_APP10 = 0xea,
  M_APP11 = 0xeb,
  M_APP12 = 0xec,
  M_APP13 = 0xed,
  M_APP14 = 0xee,
  M_APP15 = 0xef,

  M_JPG0  = 0xf0,
  M_JPG13 = 0xfd,
  M_COM   = 0xfe,

  M_TEM   = 0x01,

  M_ERROR = 0x100
} JPEG_MARKER;


/* Private state */

typedef struct {
  struct jpeg_marker_reader pub; /* public fields */

  /* Application-overridable marker processing methods */
  jpeg_marker_parser_method process_COM;
  jpeg_marker_parser_method process_APPn[16];

  /* Limit on marker data length to save for each marker type */
  unsigned int length_limit_COM;
  unsigned int length_limit_APPn[16];

  /* Status of COM/APPn marker saving */
  jpeg_saved_marker_ptr cur_marker;     /* NULL if not processing a marker */
  unsigned int bytes_read;              /* data bytes read so far in marker */
  /* Note: cur_marker is not linked into marker_list until it's all read. */
} my_marker_reader;

typedef my_marker_reader *my_marker_ptr;


/*
 * Macros for fetching data from the data source module.
 *
 * At all times, cinfo->src->next_input_byte and ->bytes_in_buffer reflect
 * the current restart point; we update them only when we have reached a
 * suitable place to restart if a suspension occurs.
 */

/* Declare and initialize local copies of input pointer/count */
#define INPUT_VARS(cinfo) \
  struct jpeg_source_mgr *datasrc = (cinfo)->src; \
  const JOCTET *next_input_byte = datasrc->next_input_byte; \
  size_t bytes_in_buffer = datasrc->bytes_in_buffer

/* Unload the local copies --- do this only at a restart boundary */
#define INPUT_SYNC(cinfo) \
  ( datasrc->next_input_byte = next_input_byte, \
    datasrc->bytes_in_buffer = bytes_in_buffer )

/* Reload the local copies --- used only in MAKE_BYTE_AVAIL */
#define INPUT_RELOAD(cinfo) \
  ( next_input_byte = datasrc->next_input_byte, \
    bytes_in_buffer = datasrc->bytes_in_buffer )

/* Internal macro for INPUT_BYTE and INPUT_2BYTES: make a byte available.
 * Note we do *not* do INPUT_SYNC before calling fill_input_buffer,
 * but we must reload the local copies after a successful fill.
 */
#define MAKE_BYTE_AVAIL(cinfo, action) \
  if (bytes_in_buffer == 0) { \
    if (!(*datasrc->fill_input_buffer) (cinfo)) \
      { action; } \
    INPUT_RELOAD(cinfo); \
  }

/* Read a byte into variable V.
 * If must suspend, take the specified action (typically "return FALSE").
 */
#define INPUT_BYTE(cinfo, V, action) \
  MAKESTMT( MAKE_BYTE_AVAIL(cinfo, action); \
            bytes_in_buffer--; \
            V = *next_input_byte++; )

/* As above, but read two bytes interpreted as an unsigned 16-bit integer.
 * V should be declared unsigned int or perhaps JLONG.
 */
#define INPUT_2BYTES(cinfo, V, action) \
  MAKESTMT( MAKE_BYTE_AVAIL(cinfo, action); \
            bytes_in_buffer--; \
            V = ((unsigned int)(*next_input_byte++)) << 8; \
            MAKE_BYTE_AVAIL(cinfo, action); \
            bytes_in_buffer--; \
            V += *next_input_byte++; )


/*
 * Routines to process JPEG markers.
 *
 * Entry condition: JPEG marker itself has been read and its code saved
 *   in cinfo->unread_marker; input restart point is just after the marker.
 *
 * Exit: if return TRUE, have read and processed any parameters, and have
 *   updated the restart point to point after the parameters.
 *   If return FALSE, was forced to suspend before reaching end of
 *   marker parameters; restart point has not been moved.  Same routine
 *   will be called again after application supplies more input data.
 *
 * This approach to suspension assumes that all of a marker's parameters
 * can fit into a single input bufferload.  This should hold for "normal"
 * markers.  Some COM/APPn markers might have large parameter segments
 * that might not fit.  If we are simply dropping such a marker, we use
 * skip_input_data to get past it, and thereby put the problem on the
 * source manager's shoulders.  If we are saving the marker's contents
 * into memory, we use a slightly different convention: when forced to
 * suspend, the marker processor updates the restart point to the end of
 * what it's consumed (ie, the end of the buffer) before returning FALSE.
 * On resumption, cinfo->unread_marker still contains the marker code,
 * but the data source will point to the next chunk of marker data.
 * The marker processor must retain internal state to deal with this.
 *
 * Note that we don't bother to avoid duplicate trace messages if a
 * suspension occurs within marker parameters.  Other side effects
 * require more care.
 */


LOCAL(boolean)
get_soi(j_decompress_ptr cinfo)
/* Process an SOI marker */
{
  int i;

  TRACEMS(cinfo, 1, JTRC_SOI);

  if (cinfo->marker->saw_SOI)
    ERREXIT(cinfo, JERR_SOI_DUPLICATE);

  /* Reset all parameters that are defined to be reset by SOI */

  for (i = 0; i < NUM_ARITH_TBLS; i++) {
    cinfo->arith_dc_L[i] = 0;
    cinfo->arith_dc_U[i] = 1;
    cinfo->arith_ac_K[i] = 5;
  }
  cinfo->restart_interval = 0;

  /* Set initial assumptions for colorspace etc */

  cinfo->jpeg_color_space = JCS_UNKNOWN;
  cinfo->CCIR601_sampling = FALSE; /* Assume non-CCIR sampling??? */

  cinfo->saw_JFIF_marker = FALSE;
  cinfo->JFIF_major_version = 1; /* set default JFIF APP0 values */
  cinfo->JFIF_minor_version = 1;
  cinfo->density_unit = 0;
  cinfo->X_density = 1;
  cinfo->Y_density = 1;
  cinfo->saw_Adobe_marker = FALSE;
  cinfo->Adobe_transform = 0;

  cinfo->marker->saw_SOI = TRUE;

  return TRUE;
}


LOCAL(boolean)
<<<<<<< HEAD
get_sof(j_decompress_ptr cinfo, boolean is_prog, boolean is_arith)
=======
get_sof (j_decompress_ptr cinfo, boolean is_prog, boolean is_lossless,
	 boolean is_arith)
>>>>>>> 217d1a75
/* Process a SOFn marker */
{
  JLONG length;
  int c, ci;
  jpeg_component_info *compptr;
  INPUT_VARS(cinfo);

  cinfo->progressive_mode = is_prog;
  cinfo->master->lossless = is_lossless;
  cinfo->arith_code = is_arith;

  INPUT_2BYTES(cinfo, length, return FALSE);

  INPUT_BYTE(cinfo, cinfo->data_precision, return FALSE);
  INPUT_2BYTES(cinfo, cinfo->image_height, return FALSE);
  INPUT_2BYTES(cinfo, cinfo->image_width, return FALSE);
  INPUT_BYTE(cinfo, cinfo->num_components, return FALSE);

  length -= 8;

  TRACEMS4(cinfo, 1, JTRC_SOF, cinfo->unread_marker,
           (int)cinfo->image_width, (int)cinfo->image_height,
           cinfo->num_components);

  if (cinfo->marker->saw_SOF)
    ERREXIT(cinfo, JERR_SOF_DUPLICATE);

  /* We don't support files in which the image height is initially specified */
  /* as 0 and is later redefined by DNL.  As long as we have to check that,  */
  /* might as well have a general sanity check. */
  if (cinfo->image_height <= 0 || cinfo->image_width <= 0 ||
      cinfo->num_components <= 0)
    ERREXIT(cinfo, JERR_EMPTY_IMAGE);

  if (length != (cinfo->num_components * 3))
    ERREXIT(cinfo, JERR_BAD_LENGTH);

  if (cinfo->comp_info == NULL) /* do only once, even if suspend */
    cinfo->comp_info = (jpeg_component_info *)(*cinfo->mem->alloc_small)
                        ((j_common_ptr)cinfo, JPOOL_IMAGE,
                         cinfo->num_components * sizeof(jpeg_component_info));

  for (ci = 0, compptr = cinfo->comp_info; ci < cinfo->num_components;
       ci++, compptr++) {
    compptr->component_index = ci;
    INPUT_BYTE(cinfo, compptr->component_id, return FALSE);
    INPUT_BYTE(cinfo, c, return FALSE);
    compptr->h_samp_factor = (c >> 4) & 15;
    compptr->v_samp_factor = (c     ) & 15;
    INPUT_BYTE(cinfo, compptr->quant_tbl_no, return FALSE);

    TRACEMS4(cinfo, 1, JTRC_SOF_COMPONENT,
             compptr->component_id, compptr->h_samp_factor,
             compptr->v_samp_factor, compptr->quant_tbl_no);
  }

  cinfo->marker->saw_SOF = TRUE;

  INPUT_SYNC(cinfo);
  return TRUE;
}


LOCAL(boolean)
get_sos(j_decompress_ptr cinfo)
/* Process a SOS marker */
{
  JLONG length;
  int i, ci, n, c, cc, pi;
  jpeg_component_info *compptr;
  INPUT_VARS(cinfo);

  if (!cinfo->marker->saw_SOF)
    ERREXIT(cinfo, JERR_SOS_NO_SOF);

  INPUT_2BYTES(cinfo, length, return FALSE);

  INPUT_BYTE(cinfo, n, return FALSE); /* Number of components */

  TRACEMS1(cinfo, 1, JTRC_SOS, n);

  if (length != (n * 2 + 6) || n < 1 || n > MAX_COMPS_IN_SCAN)
    ERREXIT(cinfo, JERR_BAD_LENGTH);

  cinfo->comps_in_scan = n;

  /* Collect the component-spec parameters */

  for (i = 0; i < MAX_COMPS_IN_SCAN; i++)
    cinfo->cur_comp_info[i] = NULL;

  for (i = 0; i < n; i++) {
    INPUT_BYTE(cinfo, cc, return FALSE);
    INPUT_BYTE(cinfo, c, return FALSE);

    for (ci = 0, compptr = cinfo->comp_info;
         ci < cinfo->num_components && ci < MAX_COMPS_IN_SCAN;
         ci++, compptr++) {
      if (cc == compptr->component_id && !cinfo->cur_comp_info[ci])
        goto id_found;
    }

    ERREXIT1(cinfo, JERR_BAD_COMPONENT_ID, cc);

id_found:

    cinfo->cur_comp_info[i] = compptr;
    compptr->dc_tbl_no = (c >> 4) & 15;
    compptr->ac_tbl_no = (c     ) & 15;

    TRACEMS3(cinfo, 1, JTRC_SOS_COMPONENT, cc,
             compptr->dc_tbl_no, compptr->ac_tbl_no);

    /* This CSi (cc) should differ from the previous CSi */
    for (pi = 0; pi < i; pi++) {
      if (cinfo->cur_comp_info[pi] == compptr) {
        ERREXIT1(cinfo, JERR_BAD_COMPONENT_ID, cc);
      }
    }
  }

  /* Collect the additional scan parameters Ss, Se, Ah/Al. */
  INPUT_BYTE(cinfo, c, return FALSE);
  cinfo->Ss = c;
  INPUT_BYTE(cinfo, c, return FALSE);
  cinfo->Se = c;
  INPUT_BYTE(cinfo, c, return FALSE);
  cinfo->Ah = (c >> 4) & 15;
  cinfo->Al = (c     ) & 15;

  TRACEMS4(cinfo, 1, JTRC_SOS_PARAMS, cinfo->Ss, cinfo->Se,
           cinfo->Ah, cinfo->Al);

  /* Prepare to scan data & restart markers */
  cinfo->marker->next_restart_num = 0;

  /* Count another SOS marker */
  cinfo->input_scan_number++;

  INPUT_SYNC(cinfo);
  return TRUE;
}


#ifdef D_ARITH_CODING_SUPPORTED

LOCAL(boolean)
get_dac(j_decompress_ptr cinfo)
/* Process a DAC marker */
{
  JLONG length;
  int index, val;
  INPUT_VARS(cinfo);

  INPUT_2BYTES(cinfo, length, return FALSE);
  length -= 2;

  while (length > 0) {
    INPUT_BYTE(cinfo, index, return FALSE);
    INPUT_BYTE(cinfo, val, return FALSE);

    length -= 2;

    TRACEMS2(cinfo, 1, JTRC_DAC, index, val);

    if (index < 0 || index >= (2 * NUM_ARITH_TBLS))
      ERREXIT1(cinfo, JERR_DAC_INDEX, index);

    if (index >= NUM_ARITH_TBLS) { /* define AC table */
      cinfo->arith_ac_K[index - NUM_ARITH_TBLS] = (UINT8)val;
    } else {                    /* define DC table */
      cinfo->arith_dc_L[index] = (UINT8)(val & 0x0F);
      cinfo->arith_dc_U[index] = (UINT8)(val >> 4);
      if (cinfo->arith_dc_L[index] > cinfo->arith_dc_U[index])
        ERREXIT1(cinfo, JERR_DAC_VALUE, val);
    }
  }

  if (length != 0)
    ERREXIT(cinfo, JERR_BAD_LENGTH);

  INPUT_SYNC(cinfo);
  return TRUE;
}

#else /* !D_ARITH_CODING_SUPPORTED */

#define get_dac(cinfo)  skip_variable(cinfo)

#endif /* D_ARITH_CODING_SUPPORTED */


LOCAL(boolean)
get_dht(j_decompress_ptr cinfo)
/* Process a DHT marker */
{
  JLONG length;
  UINT8 bits[17];
  UINT8 huffval[256];
  int i, index, count;
  JHUFF_TBL **htblptr;
  INPUT_VARS(cinfo);

  INPUT_2BYTES(cinfo, length, return FALSE);
  length -= 2;

  while (length > 16) {
    INPUT_BYTE(cinfo, index, return FALSE);

    TRACEMS1(cinfo, 1, JTRC_DHT, index);

    bits[0] = 0;
    count = 0;
    for (i = 1; i <= 16; i++) {
      INPUT_BYTE(cinfo, bits[i], return FALSE);
      count += bits[i];
    }

    length -= 1 + 16;

    TRACEMS8(cinfo, 2, JTRC_HUFFBITS,
             bits[1], bits[2], bits[3], bits[4],
             bits[5], bits[6], bits[7], bits[8]);
    TRACEMS8(cinfo, 2, JTRC_HUFFBITS,
             bits[9], bits[10], bits[11], bits[12],
             bits[13], bits[14], bits[15], bits[16]);

    /* Here we just do minimal validation of the counts to avoid walking
     * off the end of our table space.  jdhuff.c will check more carefully.
     */
    if (count > 256 || ((JLONG)count) > length)
      ERREXIT(cinfo, JERR_BAD_HUFF_TABLE);

    for (i = 0; i < count; i++)
      INPUT_BYTE(cinfo, huffval[i], return FALSE);

    memset(&huffval[count], 0, (256 - count) * sizeof(UINT8));

    length -= count;

    if (index & 0x10) {         /* AC table definition */
      index -= 0x10;
      if (index < 0 || index >= NUM_HUFF_TBLS)
        ERREXIT1(cinfo, JERR_DHT_INDEX, index);
      htblptr = &cinfo->ac_huff_tbl_ptrs[index];
    } else {                    /* DC table definition */
      if (index < 0 || index >= NUM_HUFF_TBLS)
        ERREXIT1(cinfo, JERR_DHT_INDEX, index);
      htblptr = &cinfo->dc_huff_tbl_ptrs[index];
    }

    if (*htblptr == NULL)
      *htblptr = jpeg_alloc_huff_table((j_common_ptr)cinfo);

    memcpy((*htblptr)->bits, bits, sizeof((*htblptr)->bits));
    memcpy((*htblptr)->huffval, huffval, sizeof((*htblptr)->huffval));
  }

  if (length != 0)
    ERREXIT(cinfo, JERR_BAD_LENGTH);

  INPUT_SYNC(cinfo);
  return TRUE;
}


LOCAL(boolean)
get_dqt(j_decompress_ptr cinfo)
/* Process a DQT marker */
{
  JLONG length;
  int n, i, prec;
  unsigned int tmp;
  JQUANT_TBL *quant_ptr;
  INPUT_VARS(cinfo);

  INPUT_2BYTES(cinfo, length, return FALSE);
  length -= 2;

  while (length > 0) {
    INPUT_BYTE(cinfo, n, return FALSE);
    prec = n >> 4;
    n &= 0x0F;

    TRACEMS2(cinfo, 1, JTRC_DQT, n, prec);

    if (n >= NUM_QUANT_TBLS)
      ERREXIT1(cinfo, JERR_DQT_INDEX, n);

    if (cinfo->quant_tbl_ptrs[n] == NULL)
      cinfo->quant_tbl_ptrs[n] = jpeg_alloc_quant_table((j_common_ptr)cinfo);
    quant_ptr = cinfo->quant_tbl_ptrs[n];

    for (i = 0; i < DCTSIZE2; i++) {
      if (prec)
        INPUT_2BYTES(cinfo, tmp, return FALSE);
      else
        INPUT_BYTE(cinfo, tmp, return FALSE);
      /* We convert the zigzag-order table to natural array order. */
      quant_ptr->quantval[jpeg_natural_order[i]] = (UINT16)tmp;
    }

    if (cinfo->err->trace_level >= 2) {
      for (i = 0; i < DCTSIZE2; i += 8) {
        TRACEMS8(cinfo, 2, JTRC_QUANTVALS,
                 quant_ptr->quantval[i],     quant_ptr->quantval[i + 1],
                 quant_ptr->quantval[i + 2], quant_ptr->quantval[i + 3],
                 quant_ptr->quantval[i + 4], quant_ptr->quantval[i + 5],
                 quant_ptr->quantval[i + 6], quant_ptr->quantval[i + 7]);
      }
    }

    length -= DCTSIZE2 + 1;
    if (prec) length -= DCTSIZE2;
  }

  if (length != 0)
    ERREXIT(cinfo, JERR_BAD_LENGTH);

  INPUT_SYNC(cinfo);
  return TRUE;
}


LOCAL(boolean)
get_dri(j_decompress_ptr cinfo)
/* Process a DRI marker */
{
  JLONG length;
  unsigned int tmp;
  INPUT_VARS(cinfo);

  INPUT_2BYTES(cinfo, length, return FALSE);

  if (length != 4)
    ERREXIT(cinfo, JERR_BAD_LENGTH);

  INPUT_2BYTES(cinfo, tmp, return FALSE);

  TRACEMS1(cinfo, 1, JTRC_DRI, tmp);

  cinfo->restart_interval = tmp;

  INPUT_SYNC(cinfo);
  return TRUE;
}


/*
 * Routines for processing APPn and COM markers.
 * These are either saved in memory or discarded, per application request.
 * APP0 and APP14 are specially checked to see if they are
 * JFIF and Adobe markers, respectively.
 */

#define APP0_DATA_LEN   14      /* Length of interesting data in APP0 */
#define APP14_DATA_LEN  12      /* Length of interesting data in APP14 */
#define APPN_DATA_LEN   14      /* Must be the largest of the above!! */


LOCAL(void)
examine_app0(j_decompress_ptr cinfo, JOCTET *data, unsigned int datalen,
             JLONG remaining)
/* Examine first few bytes from an APP0.
 * Take appropriate action if it is a JFIF marker.
 * datalen is # of bytes at data[], remaining is length of rest of marker data.
 */
{
  JLONG totallen = (JLONG)datalen + remaining;

  if (datalen >= APP0_DATA_LEN &&
      data[0] == 0x4A &&
      data[1] == 0x46 &&
      data[2] == 0x49 &&
      data[3] == 0x46 &&
      data[4] == 0) {
    /* Found JFIF APP0 marker: save info */
    cinfo->saw_JFIF_marker = TRUE;
    cinfo->JFIF_major_version = data[5];
    cinfo->JFIF_minor_version = data[6];
    cinfo->density_unit = data[7];
    cinfo->X_density = (data[8] << 8) + data[9];
    cinfo->Y_density = (data[10] << 8) + data[11];
    /* Check version.
     * Major version must be 1, anything else signals an incompatible change.
     * (We used to treat this as an error, but now it's a nonfatal warning,
     * because some bozo at Hijaak couldn't read the spec.)
     * Minor version should be 0..2, but process anyway if newer.
     */
    if (cinfo->JFIF_major_version != 1)
      WARNMS2(cinfo, JWRN_JFIF_MAJOR,
              cinfo->JFIF_major_version, cinfo->JFIF_minor_version);
    /* Generate trace messages */
    TRACEMS5(cinfo, 1, JTRC_JFIF,
             cinfo->JFIF_major_version, cinfo->JFIF_minor_version,
             cinfo->X_density, cinfo->Y_density, cinfo->density_unit);
    /* Validate thumbnail dimensions and issue appropriate messages */
    if (data[12] | data[13])
      TRACEMS2(cinfo, 1, JTRC_JFIF_THUMBNAIL, data[12], data[13]);
    totallen -= APP0_DATA_LEN;
    if (totallen != ((JLONG)data[12] * (JLONG)data[13] * (JLONG)3))
      TRACEMS1(cinfo, 1, JTRC_JFIF_BADTHUMBNAILSIZE, (int)totallen);
  } else if (datalen >= 6 &&
             data[0] == 0x4A &&
             data[1] == 0x46 &&
             data[2] == 0x58 &&
             data[3] == 0x58 &&
             data[4] == 0) {
    /* Found JFIF "JFXX" extension APP0 marker */
    /* The library doesn't actually do anything with these,
     * but we try to produce a helpful trace message.
     */
    switch (data[5]) {
    case 0x10:
      TRACEMS1(cinfo, 1, JTRC_THUMB_JPEG, (int)totallen);
      break;
    case 0x11:
      TRACEMS1(cinfo, 1, JTRC_THUMB_PALETTE, (int)totallen);
      break;
    case 0x13:
      TRACEMS1(cinfo, 1, JTRC_THUMB_RGB, (int)totallen);
      break;
    default:
      TRACEMS2(cinfo, 1, JTRC_JFIF_EXTENSION, data[5], (int)totallen);
      break;
    }
  } else {
    /* Start of APP0 does not match "JFIF" or "JFXX", or too short */
    TRACEMS1(cinfo, 1, JTRC_APP0, (int)totallen);
  }
}


LOCAL(void)
examine_app14(j_decompress_ptr cinfo, JOCTET *data, unsigned int datalen,
              JLONG remaining)
/* Examine first few bytes from an APP14.
 * Take appropriate action if it is an Adobe marker.
 * datalen is # of bytes at data[], remaining is length of rest of marker data.
 */
{
  unsigned int version, flags0, flags1, transform;

  if (datalen >= APP14_DATA_LEN &&
      data[0] == 0x41 &&
      data[1] == 0x64 &&
      data[2] == 0x6F &&
      data[3] == 0x62 &&
      data[4] == 0x65) {
    /* Found Adobe APP14 marker */
    version = (data[5] << 8) + data[6];
    flags0 = (data[7] << 8) + data[8];
    flags1 = (data[9] << 8) + data[10];
    transform = data[11];
    TRACEMS4(cinfo, 1, JTRC_ADOBE, version, flags0, flags1, transform);
    cinfo->saw_Adobe_marker = TRUE;
    cinfo->Adobe_transform = (UINT8)transform;
  } else {
    /* Start of APP14 does not match "Adobe", or too short */
    TRACEMS1(cinfo, 1, JTRC_APP14, (int)(datalen + remaining));
  }
}


METHODDEF(boolean)
get_interesting_appn(j_decompress_ptr cinfo)
/* Process an APP0 or APP14 marker without saving it */
{
  JLONG length;
  JOCTET b[APPN_DATA_LEN];
  unsigned int i, numtoread;
  INPUT_VARS(cinfo);

  INPUT_2BYTES(cinfo, length, return FALSE);
  length -= 2;

  /* get the interesting part of the marker data */
  if (length >= APPN_DATA_LEN)
    numtoread = APPN_DATA_LEN;
  else if (length > 0)
    numtoread = (unsigned int)length;
  else
    numtoread = 0;
  for (i = 0; i < numtoread; i++)
    INPUT_BYTE(cinfo, b[i], return FALSE);
  length -= numtoread;

  /* process it */
  switch (cinfo->unread_marker) {
  case M_APP0:
    examine_app0(cinfo, (JOCTET *)b, numtoread, length);
    break;
  case M_APP14:
    examine_app14(cinfo, (JOCTET *)b, numtoread, length);
    break;
  default:
    /* can't get here unless jpeg_save_markers chooses wrong processor */
    ERREXIT1(cinfo, JERR_UNKNOWN_MARKER, cinfo->unread_marker);
    break;
  }

  /* skip any remaining data -- could be lots */
  INPUT_SYNC(cinfo);
  if (length > 0)
    (*cinfo->src->skip_input_data) (cinfo, (long)length);

  return TRUE;
}


#ifdef SAVE_MARKERS_SUPPORTED

METHODDEF(boolean)
save_marker(j_decompress_ptr cinfo)
/* Save an APPn or COM marker into the marker list */
{
  my_marker_ptr marker = (my_marker_ptr)cinfo->marker;
  jpeg_saved_marker_ptr cur_marker = marker->cur_marker;
  unsigned int bytes_read, data_length;
  JOCTET *data;
  JLONG length = 0;
  INPUT_VARS(cinfo);

  if (cur_marker == NULL) {
    /* begin reading a marker */
    INPUT_2BYTES(cinfo, length, return FALSE);
    length -= 2;
    if (length >= 0) {          /* watch out for bogus length word */
      /* figure out how much we want to save */
      unsigned int limit;
      if (cinfo->unread_marker == (int)M_COM)
        limit = marker->length_limit_COM;
      else
        limit = marker->length_limit_APPn[cinfo->unread_marker - (int)M_APP0];
      if ((unsigned int)length < limit)
        limit = (unsigned int)length;
      /* allocate and initialize the marker item */
      cur_marker = (jpeg_saved_marker_ptr)
        (*cinfo->mem->alloc_large) ((j_common_ptr)cinfo, JPOOL_IMAGE,
                                    sizeof(struct jpeg_marker_struct) + limit);
      cur_marker->next = NULL;
      cur_marker->marker = (UINT8)cinfo->unread_marker;
      cur_marker->original_length = (unsigned int)length;
      cur_marker->data_length = limit;
      /* data area is just beyond the jpeg_marker_struct */
      data = cur_marker->data = (JOCTET *)(cur_marker + 1);
      marker->cur_marker = cur_marker;
      marker->bytes_read = 0;
      bytes_read = 0;
      data_length = limit;
    } else {
      /* deal with bogus length word */
      bytes_read = data_length = 0;
      data = NULL;
    }
  } else {
    /* resume reading a marker */
    bytes_read = marker->bytes_read;
    data_length = cur_marker->data_length;
    data = cur_marker->data + bytes_read;
  }

  while (bytes_read < data_length) {
    INPUT_SYNC(cinfo);          /* move the restart point to here */
    marker->bytes_read = bytes_read;
    /* If there's not at least one byte in buffer, suspend */
    MAKE_BYTE_AVAIL(cinfo, return FALSE);
    /* Copy bytes with reasonable rapidity */
    while (bytes_read < data_length && bytes_in_buffer > 0) {
      *data++ = *next_input_byte++;
      bytes_in_buffer--;
      bytes_read++;
    }
  }

  /* Done reading what we want to read */
  if (cur_marker != NULL) {     /* will be NULL if bogus length word */
    /* Add new marker to end of list */
    if (cinfo->marker_list == NULL) {
      cinfo->marker_list = cur_marker;
    } else {
      jpeg_saved_marker_ptr prev = cinfo->marker_list;
      while (prev->next != NULL)
        prev = prev->next;
      prev->next = cur_marker;
    }
    /* Reset pointer & calc remaining data length */
    data = cur_marker->data;
    length = cur_marker->original_length - data_length;
  }
  /* Reset to initial state for next marker */
  marker->cur_marker = NULL;

  /* Process the marker if interesting; else just make a generic trace msg */
  switch (cinfo->unread_marker) {
  case M_APP0:
    examine_app0(cinfo, data, data_length, length);
    break;
  case M_APP14:
    examine_app14(cinfo, data, data_length, length);
    break;
  default:
    TRACEMS2(cinfo, 1, JTRC_MISC_MARKER, cinfo->unread_marker,
             (int)(data_length + length));
    break;
  }

  /* skip any remaining data -- could be lots */
  INPUT_SYNC(cinfo);            /* do before skip_input_data */
  if (length > 0)
    (*cinfo->src->skip_input_data) (cinfo, (long)length);

  return TRUE;
}

#endif /* SAVE_MARKERS_SUPPORTED */


METHODDEF(boolean)
skip_variable(j_decompress_ptr cinfo)
/* Skip over an unknown or uninteresting variable-length marker */
{
  JLONG length;
  INPUT_VARS(cinfo);

  INPUT_2BYTES(cinfo, length, return FALSE);
  length -= 2;

  TRACEMS2(cinfo, 1, JTRC_MISC_MARKER, cinfo->unread_marker, (int)length);

  INPUT_SYNC(cinfo);            /* do before skip_input_data */
  if (length > 0)
    (*cinfo->src->skip_input_data) (cinfo, (long)length);

  return TRUE;
}


/*
 * Find the next JPEG marker, save it in cinfo->unread_marker.
 * Returns FALSE if had to suspend before reaching a marker;
 * in that case cinfo->unread_marker is unchanged.
 *
 * Note that the result might not be a valid marker code,
 * but it will never be 0 or FF.
 */

LOCAL(boolean)
next_marker(j_decompress_ptr cinfo)
{
  int c;
  INPUT_VARS(cinfo);

  for (;;) {
    INPUT_BYTE(cinfo, c, return FALSE);
    /* Skip any non-FF bytes.
     * This may look a bit inefficient, but it will not occur in a valid file.
     * We sync after each discarded byte so that a suspending data source
     * can discard the byte from its buffer.
     */
    while (c != 0xFF) {
      cinfo->marker->discarded_bytes++;
      INPUT_SYNC(cinfo);
      INPUT_BYTE(cinfo, c, return FALSE);
    }
    /* This loop swallows any duplicate FF bytes.  Extra FFs are legal as
     * pad bytes, so don't count them in discarded_bytes.  We assume there
     * will not be so many consecutive FF bytes as to overflow a suspending
     * data source's input buffer.
     */
    do {
      INPUT_BYTE(cinfo, c, return FALSE);
    } while (c == 0xFF);
    if (c != 0)
      break;                    /* found a valid marker, exit loop */
    /* Reach here if we found a stuffed-zero data sequence (FF/00).
     * Discard it and loop back to try again.
     */
    cinfo->marker->discarded_bytes += 2;
    INPUT_SYNC(cinfo);
  }

  if (cinfo->marker->discarded_bytes != 0) {
    WARNMS2(cinfo, JWRN_EXTRANEOUS_DATA, cinfo->marker->discarded_bytes, c);
    cinfo->marker->discarded_bytes = 0;
  }

  cinfo->unread_marker = c;

  INPUT_SYNC(cinfo);
  return TRUE;
}


LOCAL(boolean)
first_marker(j_decompress_ptr cinfo)
/* Like next_marker, but used to obtain the initial SOI marker. */
/* For this marker, we do not allow preceding garbage or fill; otherwise,
 * we might well scan an entire input file before realizing it ain't JPEG.
 * If an application wants to process non-JFIF files, it must seek to the
 * SOI before calling the JPEG library.
 */
{
  int c, c2;
  INPUT_VARS(cinfo);

  INPUT_BYTE(cinfo, c, return FALSE);
  INPUT_BYTE(cinfo, c2, return FALSE);
  if (c != 0xFF || c2 != (int)M_SOI)
    ERREXIT2(cinfo, JERR_NO_SOI, c, c2);

  cinfo->unread_marker = c2;

  INPUT_SYNC(cinfo);
  return TRUE;
}


/*
 * Read markers until SOS or EOI.
 *
 * Returns same codes as are defined for jpeg_consume_input:
 * JPEG_SUSPENDED, JPEG_REACHED_SOS, or JPEG_REACHED_EOI.
 */

METHODDEF(int)
read_markers(j_decompress_ptr cinfo)
{
  /* Outer loop repeats once for each marker. */
  for (;;) {
    /* Collect the marker proper, unless we already did. */
    /* NB: first_marker() enforces the requirement that SOI appear first. */
    if (cinfo->unread_marker == 0) {
      if (!cinfo->marker->saw_SOI) {
        if (!first_marker(cinfo))
          return JPEG_SUSPENDED;
      } else {
        if (!next_marker(cinfo))
          return JPEG_SUSPENDED;
      }
    }
    /* At this point cinfo->unread_marker contains the marker code and the
     * input point is just past the marker proper, but before any parameters.
     * A suspension will cause us to return with this state still true.
     */
    switch (cinfo->unread_marker) {
    case M_SOI:
      if (!get_soi(cinfo))
        return JPEG_SUSPENDED;
      break;

<<<<<<< HEAD
    case M_SOF0:                /* Baseline */
    case M_SOF1:                /* Extended sequential, Huffman */
      if (!get_sof(cinfo, FALSE, FALSE))
        return JPEG_SUSPENDED;
      break;

    case M_SOF2:                /* Progressive, Huffman */
      if (!get_sof(cinfo, TRUE, FALSE))
        return JPEG_SUSPENDED;
      break;

    case M_SOF9:                /* Extended sequential, arithmetic */
      if (!get_sof(cinfo, FALSE, TRUE))
        return JPEG_SUSPENDED;
      break;

    case M_SOF10:               /* Progressive, arithmetic */
      if (!get_sof(cinfo, TRUE, TRUE))
        return JPEG_SUSPENDED;
      break;

    /* Currently unsupported SOFn types */
    case M_SOF3:                /* Lossless, Huffman */
    case M_SOF5:                /* Differential sequential, Huffman */
    case M_SOF6:                /* Differential progressive, Huffman */
    case M_SOF7:                /* Differential lossless, Huffman */
    case M_JPG:                 /* Reserved for JPEG extensions */
    case M_SOF11:               /* Lossless, arithmetic */
    case M_SOF13:               /* Differential sequential, arithmetic */
    case M_SOF14:               /* Differential progressive, arithmetic */
    case M_SOF15:               /* Differential lossless, arithmetic */
=======
    case M_SOF0:		/* Baseline */
    case M_SOF1:		/* Extended sequential, Huffman */
      if (! get_sof(cinfo, FALSE, FALSE, FALSE))
	return JPEG_SUSPENDED;
      break;

    case M_SOF2:		/* Progressive, Huffman */
      if (! get_sof(cinfo, TRUE, FALSE, FALSE))
	return JPEG_SUSPENDED;
      break;

    case M_SOF3:		/* Lossless, Huffman */
      if (! get_sof(cinfo, FALSE, TRUE, FALSE))
	return JPEG_SUSPENDED;
      break;

    case M_SOF9:		/* Extended sequential, arithmetic */
      if (! get_sof(cinfo, FALSE, FALSE, TRUE))
	return JPEG_SUSPENDED;
      break;

    case M_SOF10:		/* Progressive, arithmetic */
      if (! get_sof(cinfo, TRUE, FALSE, TRUE))
	return JPEG_SUSPENDED;
      break;

    case M_SOF11:		/* Lossless, arithmetic */
      if (! get_sof(cinfo, FALSE, TRUE, TRUE))
	return JPEG_SUSPENDED;
      break;

    /* Currently unsupported SOFn types */
    case M_SOF5:		/* Differential sequential, Huffman */
    case M_SOF6:		/* Differential progressive, Huffman */
    case M_SOF7:		/* Differential lossless, Huffman */
    case M_JPG:			/* Reserved for JPEG extensions */
    case M_SOF13:		/* Differential sequential, arithmetic */
    case M_SOF14:		/* Differential progressive, arithmetic */
    case M_SOF15:		/* Differential lossless, arithmetic */
>>>>>>> 217d1a75
      ERREXIT1(cinfo, JERR_SOF_UNSUPPORTED, cinfo->unread_marker);
      break;

    case M_SOS:
      if (!get_sos(cinfo))
        return JPEG_SUSPENDED;
      cinfo->unread_marker = 0; /* processed the marker */
      return JPEG_REACHED_SOS;

    case M_EOI:
      TRACEMS(cinfo, 1, JTRC_EOI);
      cinfo->unread_marker = 0; /* processed the marker */
      return JPEG_REACHED_EOI;

    case M_DAC:
      if (!get_dac(cinfo))
        return JPEG_SUSPENDED;
      break;

    case M_DHT:
      if (!get_dht(cinfo))
        return JPEG_SUSPENDED;
      break;

    case M_DQT:
      if (!get_dqt(cinfo))
        return JPEG_SUSPENDED;
      break;

    case M_DRI:
      if (!get_dri(cinfo))
        return JPEG_SUSPENDED;
      break;

    case M_APP0:
    case M_APP1:
    case M_APP2:
    case M_APP3:
    case M_APP4:
    case M_APP5:
    case M_APP6:
    case M_APP7:
    case M_APP8:
    case M_APP9:
    case M_APP10:
    case M_APP11:
    case M_APP12:
    case M_APP13:
    case M_APP14:
    case M_APP15:
      if (!(*((my_marker_ptr)cinfo->marker)->process_APPn[
               cinfo->unread_marker - (int)M_APP0]) (cinfo))
        return JPEG_SUSPENDED;
      break;

    case M_COM:
      if (!(*((my_marker_ptr)cinfo->marker)->process_COM) (cinfo))
        return JPEG_SUSPENDED;
      break;

    case M_RST0:                /* these are all parameterless */
    case M_RST1:
    case M_RST2:
    case M_RST3:
    case M_RST4:
    case M_RST5:
    case M_RST6:
    case M_RST7:
    case M_TEM:
      TRACEMS1(cinfo, 1, JTRC_PARMLESS_MARKER, cinfo->unread_marker);
      break;

    case M_DNL:                 /* Ignore DNL ... perhaps the wrong thing */
      if (!skip_variable(cinfo))
        return JPEG_SUSPENDED;
      break;

    default:                    /* must be DHP, EXP, JPGn, or RESn */
      /* For now, we treat the reserved markers as fatal errors since they are
       * likely to be used to signal incompatible JPEG Part 3 extensions.
       * Once the JPEG 3 version-number marker is well defined, this code
       * ought to change!
       */
      ERREXIT1(cinfo, JERR_UNKNOWN_MARKER, cinfo->unread_marker);
      break;
    }
    /* Successfully processed marker, so reset state variable */
    cinfo->unread_marker = 0;
  } /* end loop */
}


/*
 * Read a restart marker, which is expected to appear next in the datastream;
 * if the marker is not there, take appropriate recovery action.
 * Returns FALSE if suspension is required.
 *
 * This is called by the entropy decoder after it has read an appropriate
 * number of MCUs.  cinfo->unread_marker may be nonzero if the entropy decoder
 * has already read a marker from the data source.  Under normal conditions
 * cinfo->unread_marker will be reset to 0 before returning; if not reset,
 * it holds a marker which the decoder will be unable to read past.
 */

METHODDEF(boolean)
read_restart_marker(j_decompress_ptr cinfo)
{
  /* Obtain a marker unless we already did. */
  /* Note that next_marker will complain if it skips any data. */
  if (cinfo->unread_marker == 0) {
    if (!next_marker(cinfo))
      return FALSE;
  }

  if (cinfo->unread_marker ==
      ((int)M_RST0 + cinfo->marker->next_restart_num)) {
    /* Normal case --- swallow the marker and let entropy decoder continue */
    TRACEMS1(cinfo, 3, JTRC_RST, cinfo->marker->next_restart_num);
    cinfo->unread_marker = 0;
  } else {
    /* Uh-oh, the restart markers have been messed up. */
    /* Let the data source manager determine how to resync. */
    if (!(*cinfo->src->resync_to_restart) (cinfo,
                                           cinfo->marker->next_restart_num))
      return FALSE;
  }

  /* Update next-restart state */
  cinfo->marker->next_restart_num = (cinfo->marker->next_restart_num + 1) & 7;

  return TRUE;
}


/*
 * This is the default resync_to_restart method for data source managers
 * to use if they don't have any better approach.  Some data source managers
 * may be able to back up, or may have additional knowledge about the data
 * which permits a more intelligent recovery strategy; such managers would
 * presumably supply their own resync method.
 *
 * read_restart_marker calls resync_to_restart if it finds a marker other than
 * the restart marker it was expecting.  (This code is *not* used unless
 * a nonzero restart interval has been declared.)  cinfo->unread_marker is
 * the marker code actually found (might be anything, except 0 or FF).
 * The desired restart marker number (0..7) is passed as a parameter.
 * This routine is supposed to apply whatever error recovery strategy seems
 * appropriate in order to position the input stream to the next data segment.
 * Note that cinfo->unread_marker is treated as a marker appearing before
 * the current data-source input point; usually it should be reset to zero
 * before returning.
 * Returns FALSE if suspension is required.
 *
 * This implementation is substantially constrained by wanting to treat the
 * input as a data stream; this means we can't back up.  Therefore, we have
 * only the following actions to work with:
 *   1. Simply discard the marker and let the entropy decoder resume at next
 *      byte of file.
 *   2. Read forward until we find another marker, discarding intervening
 *      data.  (In theory we could look ahead within the current bufferload,
 *      without having to discard data if we don't find the desired marker.
 *      This idea is not implemented here, in part because it makes behavior
 *      dependent on buffer size and chance buffer-boundary positions.)
 *   3. Leave the marker unread (by failing to zero cinfo->unread_marker).
 *      This will cause the entropy decoder to process an empty data segment,
 *      inserting dummy zeroes, and then we will reprocess the marker.
 *
 * #2 is appropriate if we think the desired marker lies ahead, while #3 is
 * appropriate if the found marker is a future restart marker (indicating
 * that we have missed the desired restart marker, probably because it got
 * corrupted).
 * We apply #2 or #3 if the found marker is a restart marker no more than
 * two counts behind or ahead of the expected one.  We also apply #2 if the
 * found marker is not a legal JPEG marker code (it's certainly bogus data).
 * If the found marker is a restart marker more than 2 counts away, we do #1
 * (too much risk that the marker is erroneous; with luck we will be able to
 * resync at some future point).
 * For any valid non-restart JPEG marker, we apply #3.  This keeps us from
 * overrunning the end of a scan.  An implementation limited to single-scan
 * files might find it better to apply #2 for markers other than EOI, since
 * any other marker would have to be bogus data in that case.
 */

GLOBAL(boolean)
jpeg_resync_to_restart(j_decompress_ptr cinfo, int desired)
{
  int marker = cinfo->unread_marker;
  int action = 1;

  /* Always put up a warning. */
  WARNMS2(cinfo, JWRN_MUST_RESYNC, marker, desired);

  /* Outer loop handles repeated decision after scanning forward. */
  for (;;) {
    if (marker < (int)M_SOF0)
      action = 2;               /* invalid marker */
    else if (marker < (int)M_RST0 || marker > (int)M_RST7)
      action = 3;               /* valid non-restart marker */
    else {
      if (marker == ((int)M_RST0 + ((desired + 1) & 7)) ||
          marker == ((int)M_RST0 + ((desired + 2) & 7)))
        action = 3;             /* one of the next two expected restarts */
      else if (marker == ((int)M_RST0 + ((desired - 1) & 7)) ||
               marker == ((int)M_RST0 + ((desired - 2) & 7)))
        action = 2;             /* a prior restart, so advance */
      else
        action = 1;             /* desired restart or too far away */
    }
    TRACEMS2(cinfo, 4, JTRC_RECOVERY_ACTION, marker, action);
    switch (action) {
    case 1:
      /* Discard marker and let entropy decoder resume processing. */
      cinfo->unread_marker = 0;
      return TRUE;
    case 2:
      /* Scan to the next marker, and repeat the decision loop. */
      if (!next_marker(cinfo))
        return FALSE;
      marker = cinfo->unread_marker;
      break;
    case 3:
      /* Return without advancing past this marker. */
      /* Entropy decoder will be forced to process an empty segment. */
      return TRUE;
    }
  } /* end loop */
}


/*
 * Reset marker processing state to begin a fresh datastream.
 */

METHODDEF(void)
reset_marker_reader(j_decompress_ptr cinfo)
{
  my_marker_ptr marker = (my_marker_ptr)cinfo->marker;

  cinfo->comp_info = NULL;              /* until allocated by get_sof */
  cinfo->input_scan_number = 0;         /* no SOS seen yet */
  cinfo->unread_marker = 0;             /* no pending marker */
  marker->pub.saw_SOI = FALSE;          /* set internal state too */
  marker->pub.saw_SOF = FALSE;
  marker->pub.discarded_bytes = 0;
  marker->cur_marker = NULL;
}


/*
 * Initialize the marker reader module.
 * This is called only once, when the decompression object is created.
 */

GLOBAL(void)
jinit_marker_reader(j_decompress_ptr cinfo)
{
  my_marker_ptr marker;
  int i;

  /* Create subobject in permanent pool */
  marker = (my_marker_ptr)
    (*cinfo->mem->alloc_small) ((j_common_ptr)cinfo, JPOOL_PERMANENT,
                                sizeof(my_marker_reader));
  cinfo->marker = (struct jpeg_marker_reader *)marker;
  /* Initialize public method pointers */
  marker->pub.reset_marker_reader = reset_marker_reader;
  marker->pub.read_markers = read_markers;
  marker->pub.read_restart_marker = read_restart_marker;
  /* Initialize COM/APPn processing.
   * By default, we examine and then discard APP0 and APP14,
   * but simply discard COM and all other APPn.
   */
  marker->process_COM = skip_variable;
  marker->length_limit_COM = 0;
  for (i = 0; i < 16; i++) {
    marker->process_APPn[i] = skip_variable;
    marker->length_limit_APPn[i] = 0;
  }
  marker->process_APPn[0] = get_interesting_appn;
  marker->process_APPn[14] = get_interesting_appn;
  /* Reset marker processing state */
  reset_marker_reader(cinfo);
}


/*
 * Control saving of COM and APPn markers into marker_list.
 */

#ifdef SAVE_MARKERS_SUPPORTED

GLOBAL(void)
jpeg_save_markers(j_decompress_ptr cinfo, int marker_code,
                  unsigned int length_limit)
{
  my_marker_ptr marker = (my_marker_ptr)cinfo->marker;
  long maxlength;
  jpeg_marker_parser_method processor;

  /* Length limit mustn't be larger than what we can allocate
   * (should only be a concern in a 16-bit environment).
   */
  maxlength = cinfo->mem->max_alloc_chunk - sizeof(struct jpeg_marker_struct);
  if (((long)length_limit) > maxlength)
    length_limit = (unsigned int)maxlength;

  /* Choose processor routine to use.
   * APP0/APP14 have special requirements.
   */
  if (length_limit) {
    processor = save_marker;
    /* If saving APP0/APP14, save at least enough for our internal use. */
    if (marker_code == (int)M_APP0 && length_limit < APP0_DATA_LEN)
      length_limit = APP0_DATA_LEN;
    else if (marker_code == (int)M_APP14 && length_limit < APP14_DATA_LEN)
      length_limit = APP14_DATA_LEN;
  } else {
    processor = skip_variable;
    /* If discarding APP0/APP14, use our regular on-the-fly processor. */
    if (marker_code == (int)M_APP0 || marker_code == (int)M_APP14)
      processor = get_interesting_appn;
  }

  if (marker_code == (int)M_COM) {
    marker->process_COM = processor;
    marker->length_limit_COM = length_limit;
  } else if (marker_code >= (int)M_APP0 && marker_code <= (int)M_APP15) {
    marker->process_APPn[marker_code - (int)M_APP0] = processor;
    marker->length_limit_APPn[marker_code - (int)M_APP0] = length_limit;
  } else
    ERREXIT1(cinfo, JERR_UNKNOWN_MARKER, marker_code);
}

#endif /* SAVE_MARKERS_SUPPORTED */


/*
 * Install a special processing method for COM or APPn markers.
 */

GLOBAL(void)
jpeg_set_marker_processor(j_decompress_ptr cinfo, int marker_code,
                          jpeg_marker_parser_method routine)
{
  my_marker_ptr marker = (my_marker_ptr)cinfo->marker;

  if (marker_code == (int)M_COM)
    marker->process_COM = routine;
  else if (marker_code >= (int)M_APP0 && marker_code <= (int)M_APP15)
    marker->process_APPn[marker_code - (int)M_APP0] = routine;
  else
    ERREXIT1(cinfo, JERR_UNKNOWN_MARKER, marker_code);
}<|MERGE_RESOLUTION|>--- conflicted
+++ resolved
@@ -3,17 +3,12 @@
  *
  * This file was part of the Independent JPEG Group's software:
  * Copyright (C) 1991-1998, Thomas G. Lane.
-<<<<<<< HEAD
+ * Lossless JPEG Modifications:
+ * Copyright (C) 1999, Ken Murchison.
  * libjpeg-turbo Modifications:
  * Copyright (C) 2012, 2015, 2022, D. R. Commander.
  * For conditions of distribution and use, see the accompanying README.ijg
  * file.
-=======
- * Lossless JPEG Modifications:
- * Copyright (C) 1999, Ken Murchison.
- * Copyright (C) 2022, D. R. Commander.
- * For conditions of distribution and use, see the accompanying README file.
->>>>>>> 217d1a75
  *
  * This file contains routines to decode JPEG datastream markers.
  * Most of the complexity arises from our desire to support input
@@ -244,12 +239,8 @@
 
 
 LOCAL(boolean)
-<<<<<<< HEAD
-get_sof(j_decompress_ptr cinfo, boolean is_prog, boolean is_arith)
-=======
-get_sof (j_decompress_ptr cinfo, boolean is_prog, boolean is_lossless,
-	 boolean is_arith)
->>>>>>> 217d1a75
+get_sof(j_decompress_ptr cinfo, boolean is_prog, boolean is_lossless,
+        boolean is_arith)
 /* Process a SOFn marker */
 {
   JLONG length;
@@ -1001,79 +992,45 @@
         return JPEG_SUSPENDED;
       break;
 
-<<<<<<< HEAD
     case M_SOF0:                /* Baseline */
     case M_SOF1:                /* Extended sequential, Huffman */
-      if (!get_sof(cinfo, FALSE, FALSE))
+      if (!get_sof(cinfo, FALSE, FALSE, FALSE))
         return JPEG_SUSPENDED;
       break;
 
     case M_SOF2:                /* Progressive, Huffman */
-      if (!get_sof(cinfo, TRUE, FALSE))
+      if (!get_sof(cinfo, TRUE, FALSE, FALSE))
+        return JPEG_SUSPENDED;
+      break;
+
+    case M_SOF3:                /* Lossless, Huffman */
+      if (!get_sof(cinfo, FALSE, TRUE, FALSE))
         return JPEG_SUSPENDED;
       break;
 
     case M_SOF9:                /* Extended sequential, arithmetic */
-      if (!get_sof(cinfo, FALSE, TRUE))
+      if (!get_sof(cinfo, FALSE, FALSE, TRUE))
         return JPEG_SUSPENDED;
       break;
 
     case M_SOF10:               /* Progressive, arithmetic */
-      if (!get_sof(cinfo, TRUE, TRUE))
+      if (!get_sof(cinfo, TRUE, FALSE, TRUE))
+        return JPEG_SUSPENDED;
+      break;
+
+    case M_SOF11:               /* Lossless, arithmetic */
+      if (!get_sof(cinfo, FALSE, TRUE, TRUE))
         return JPEG_SUSPENDED;
       break;
 
     /* Currently unsupported SOFn types */
-    case M_SOF3:                /* Lossless, Huffman */
     case M_SOF5:                /* Differential sequential, Huffman */
     case M_SOF6:                /* Differential progressive, Huffman */
     case M_SOF7:                /* Differential lossless, Huffman */
     case M_JPG:                 /* Reserved for JPEG extensions */
-    case M_SOF11:               /* Lossless, arithmetic */
     case M_SOF13:               /* Differential sequential, arithmetic */
     case M_SOF14:               /* Differential progressive, arithmetic */
     case M_SOF15:               /* Differential lossless, arithmetic */
-=======
-    case M_SOF0:		/* Baseline */
-    case M_SOF1:		/* Extended sequential, Huffman */
-      if (! get_sof(cinfo, FALSE, FALSE, FALSE))
-	return JPEG_SUSPENDED;
-      break;
-
-    case M_SOF2:		/* Progressive, Huffman */
-      if (! get_sof(cinfo, TRUE, FALSE, FALSE))
-	return JPEG_SUSPENDED;
-      break;
-
-    case M_SOF3:		/* Lossless, Huffman */
-      if (! get_sof(cinfo, FALSE, TRUE, FALSE))
-	return JPEG_SUSPENDED;
-      break;
-
-    case M_SOF9:		/* Extended sequential, arithmetic */
-      if (! get_sof(cinfo, FALSE, FALSE, TRUE))
-	return JPEG_SUSPENDED;
-      break;
-
-    case M_SOF10:		/* Progressive, arithmetic */
-      if (! get_sof(cinfo, TRUE, FALSE, TRUE))
-	return JPEG_SUSPENDED;
-      break;
-
-    case M_SOF11:		/* Lossless, arithmetic */
-      if (! get_sof(cinfo, FALSE, TRUE, TRUE))
-	return JPEG_SUSPENDED;
-      break;
-
-    /* Currently unsupported SOFn types */
-    case M_SOF5:		/* Differential sequential, Huffman */
-    case M_SOF6:		/* Differential progressive, Huffman */
-    case M_SOF7:		/* Differential lossless, Huffman */
-    case M_JPG:			/* Reserved for JPEG extensions */
-    case M_SOF13:		/* Differential sequential, arithmetic */
-    case M_SOF14:		/* Differential progressive, arithmetic */
-    case M_SOF15:		/* Differential lossless, arithmetic */
->>>>>>> 217d1a75
       ERREXIT1(cinfo, JERR_SOF_UNSUPPORTED, cinfo->unread_marker);
       break;
 
