--- conflicted
+++ resolved
@@ -5,15 +5,10 @@
  * Copyright (C) 1998, Thomas G. Lane.
  * Lossless JPEG Modifications:
  * Copyright (C) 1999, Ken Murchison.
-<<<<<<< HEAD
  * libjpeg-turbo Modifications:
  * Copyright (C) 2022, D. R. Commander.
  * For conditions of distribution and use, see the accompanying README.ijg
  * file.
-=======
- * Copyright (C) 2022, D. R. Commander.
- * For conditions of distribution and use, see the accompanying README file.
->>>>>>> b56e8b28
  *
  * This include file contains common declarations for the lossless JPEG
  * codec modules.
@@ -23,26 +18,12 @@
 #define JLOSSLS_H
 
 #if defined(C_LOSSLESS_SUPPORTED) || defined(D_LOSSLESS_SUPPORTED)
-<<<<<<< HEAD
-=======
-
-#define JPEG_INTERNALS
-#include "jpeglib.h"
-
-
-#define ALLOC_DARRAY(pool_id, diffsperrow, numrows) \
-  (JDIFFARRAY)(*cinfo->mem->alloc_sarray) \
-    ((j_common_ptr) cinfo, pool_id, \
-     (diffsperrow) * sizeof(JDIFF) / sizeof(JSAMPLE), numrows)
-
->>>>>>> b56e8b28
 
 #define JPEG_INTERNALS
 #include "jpeglib.h"
 #include "jsamplecomp.h"
 
 
-<<<<<<< HEAD
 #define ALLOC_DARRAY(pool_id, diffsperrow, numrows) \
   (JDIFFARRAY)(*cinfo->mem->alloc_sarray) \
     ((j_common_ptr)cinfo, pool_id, \
@@ -75,21 +56,6 @@
 /* Lossless compressor */
 typedef struct {
   struct jpeg_forward_dct pub;  /* public fields */
-=======
-#endif
-
-
-#ifdef C_LOSSLESS_SUPPORTED
-
-typedef JMETHOD(void, predict_difference_method_ptr,
-		(j_compress_ptr cinfo, int ci,
-		 JSAMPROW input_buf, JSAMPROW prev_row,
-		 JDIFFROW diff_buf, JDIMENSION width));
-
-/* Lossless compressor */
-typedef struct {
-  struct jpeg_forward_dct pub;	/* public fields */
->>>>>>> b56e8b28
 
   /* It is useful to allow each component to have a separate diff method. */
   predict_difference_method_ptr predict_difference[MAX_COMPONENTS];
@@ -98,20 +64,11 @@
   unsigned int restart_rows_to_go[MAX_COMPONENTS];
 
   /* Sample scaling */
-<<<<<<< HEAD
   void (*scaler_scale) (j_compress_ptr cinfo, _JSAMPROW input_buf,
                         _JSAMPROW output_buf, JDIMENSION width);
 } jpeg_lossless_compressor;
 
 typedef jpeg_lossless_compressor *lossless_comp_ptr;
-=======
-  JMETHOD(void, scaler_scale, (j_compress_ptr cinfo,
-			       JSAMPROW input_buf, JSAMPROW output_buf,
-			       JDIMENSION width));
-} jpeg_lossless_compressor;
-
-typedef jpeg_lossless_compressor * lossless_comp_ptr;
->>>>>>> b56e8b28
 
 #endif /* C_LOSSLESS_SUPPORTED */
 
@@ -127,36 +84,17 @@
 
 /* Lossless decompressor */
 typedef struct {
-<<<<<<< HEAD
   struct jpeg_inverse_dct pub;  /* public fields */
-
-  /* Prediction, undifferencing */
-  void (*predict_process_restart) (j_decompress_ptr cinfo);
-=======
-  struct jpeg_inverse_dct pub;	/* public fields */
->>>>>>> b56e8b28
 
   /* It is useful to allow each component to have a separate undiff method. */
   predict_undifference_method_ptr predict_undifference[MAX_COMPONENTS];
 
   /* Sample scaling */
-<<<<<<< HEAD
   void (*scaler_scale) (j_decompress_ptr cinfo, JDIFFROW diff_buf,
                         _JSAMPROW output_buf, JDIMENSION width);
 } jpeg_lossless_decompressor;
 
 typedef jpeg_lossless_decompressor *lossless_decomp_ptr;
-=======
-  JMETHOD(void, scaler_scale, (j_decompress_ptr cinfo,
-			       JDIFFROW diff_buf, JSAMPROW output_buf,
-			       JDIMENSION width));
-
-  int scale_factor;
-
-} jpeg_lossless_decompressor;
-
-typedef jpeg_lossless_decompressor * lossless_decomp_ptr;
->>>>>>> b56e8b28
 
 #endif /* D_LOSSLESS_SUPPORTED */
 
