/*
 * jddiffct.c
 *
 * This file was part of the Independent JPEG Group's software:
 * Copyright (C) 1994-1997, Thomas G. Lane.
 * Lossless JPEG Modifications:
 * Copyright (C) 1999, Ken Murchison.
<<<<<<< HEAD
 * libjpeg-turbo Modifications:
 * Copyright (C) 2022, D. R. Commander.
 * For conditions of distribution and use, see the accompanying README.ijg
 * file.
=======
 * Copyright (C) 2022, D. R. Commander.
 * For conditions of distribution and use, see the accompanying README file.
>>>>>>> b56e8b28
 *
 * This file contains the [un]difference buffer controller for decompression.
 * This controller is the top level of the lossless JPEG decompressor proper.
 * The difference buffer lies between the entropy decoding and
 * prediction/undifferencing steps.  The undifference buffer lies between the
 * prediction/undifferencing and scaling steps.
 *
 * In buffered-image mode, this controller is the interface between
 * input-oriented processing and output-oriented processing.
 */

#define JPEG_INTERNALS
#include "jinclude.h"
#include "jpeglib.h"
<<<<<<< HEAD
#include "jlossls.h"            /* Private declarations for lossless codec */
=======
#include "jlossls.h"		/* Private declarations for lossless codec */
>>>>>>> b56e8b28


#ifdef D_LOSSLESS_SUPPORTED

/* Private buffer controller object */

typedef struct {
  struct jpeg_d_coef_controller pub; /* public fields */

  /* These variables keep track of the current location of the input side. */
  /* cinfo->input_iMCU_row is also used for this. */
<<<<<<< HEAD
  JDIMENSION MCU_ctr;           /* counts MCUs processed in current row */
  unsigned int restart_rows_to_go;      /* MCU rows left in this restart
                                           interval */
  unsigned int MCU_vert_offset;         /* counts MCU rows within iMCU row */
  unsigned int MCU_rows_per_iMCU_row;   /* number of such rows needed */
=======
  JDIMENSION MCU_ctr;		/* counts MCUs processed in current row */
  unsigned int restart_rows_to_go;	/* MCU rows left in this restart
					   interval */
  unsigned int MCU_vert_offset;		/* counts MCU rows within iMCU row */
  unsigned int MCU_rows_per_iMCU_row;	/* number of such rows needed */
>>>>>>> b56e8b28

  /* The output side's location is represented by cinfo->output_iMCU_row. */

  JDIFFARRAY diff_buf[MAX_COMPONENTS];  /* iMCU row of differences */
  JDIFFARRAY undiff_buf[MAX_COMPONENTS]; /* iMCU row of undiff'd samples */

#ifdef D_MULTISCAN_FILES_SUPPORTED
  /* In multi-pass modes, we need a virtual sample array for each component. */
  jvirt_sarray_ptr whole_image[MAX_COMPONENTS];
#endif
} my_diff_controller;

<<<<<<< HEAD
typedef my_diff_controller *my_diff_ptr;
=======
typedef my_diff_controller * my_diff_ptr;
>>>>>>> b56e8b28

/* Forward declarations */
METHODDEF(int) decompress_data(j_decompress_ptr cinfo, _JSAMPIMAGE output_buf);
#ifdef D_MULTISCAN_FILES_SUPPORTED
METHODDEF(int) output_data(j_decompress_ptr cinfo, _JSAMPIMAGE output_buf);
#endif


LOCAL(void)
start_iMCU_row(j_decompress_ptr cinfo)
/* Reset within-iMCU-row counters for a new row (input side) */
{
<<<<<<< HEAD
  my_diff_ptr diff = (my_diff_ptr)cinfo->coef;
=======
  my_diff_ptr diff = (my_diff_ptr) cinfo->coef;
>>>>>>> b56e8b28

  /* In an interleaved scan, an MCU row is the same as an iMCU row.
   * In a noninterleaved scan, an iMCU row has v_samp_factor MCU rows.
   * But at the bottom of the image, process only what's left.
   */
  if (cinfo->comps_in_scan > 1) {
    diff->MCU_rows_per_iMCU_row = 1;
  } else {
    if (cinfo->input_iMCU_row < (cinfo->total_iMCU_rows-1))
      diff->MCU_rows_per_iMCU_row = cinfo->cur_comp_info[0]->v_samp_factor;
    else
      diff->MCU_rows_per_iMCU_row = cinfo->cur_comp_info[0]->last_row_height;
  }

  diff->MCU_ctr = 0;
  diff->MCU_vert_offset = 0;
}


/*
 * Initialize for an input processing pass.
 */

METHODDEF(void)
start_input_pass(j_decompress_ptr cinfo)
{
<<<<<<< HEAD
  my_diff_ptr diff = (my_diff_ptr)cinfo->coef;
=======
  my_diff_ptr diff = (my_diff_ptr) cinfo->coef;
>>>>>>> b56e8b28

  /* Because it is hitching a ride on the jpeg_inverse_dct struct,
   * start_pass_lossless() will be called at the start of the output pass.
   * This ensures that it will be called at the start of the input pass as
   * well.
   */
  (*cinfo->idct->start_pass) (cinfo);

<<<<<<< HEAD
  /* Check that the restart interval is an integer multiple of the number
=======
  /* Check that the restart interval is an integer multiple of the number 
>>>>>>> b56e8b28
   * of MCUs in an MCU row.
   */
  if (cinfo->restart_interval % cinfo->MCUs_per_row != 0)
    ERREXIT2(cinfo, JERR_BAD_RESTART,
             cinfo->restart_interval, cinfo->MCUs_per_row);

  /* Initialize restart counter */
  diff->restart_rows_to_go = cinfo->restart_interval / cinfo->MCUs_per_row;

  cinfo->input_iMCU_row = 0;
  start_iMCU_row(cinfo);
}


/*
 * Check for a restart marker & resynchronize decoder, undifferencer.
 * Returns FALSE if must suspend.
 */

METHODDEF(boolean)
process_restart(j_decompress_ptr cinfo)
{
<<<<<<< HEAD
  my_diff_ptr diff = (my_diff_ptr)cinfo->coef;
  lossless_decomp_ptr losslessd = (lossless_decomp_ptr)cinfo->idct;

  if (!(*cinfo->entropy->process_restart) (cinfo))
    return FALSE;

  (*losslessd->predict_process_restart) (cinfo);
=======
  my_diff_ptr diff = (my_diff_ptr) cinfo->coef;

  if (! (*cinfo->entropy->process_restart) (cinfo))
    return FALSE;

  (*cinfo->idct->start_pass) (cinfo);
>>>>>>> b56e8b28

  /* Reset restart counter */
  diff->restart_rows_to_go = cinfo->restart_interval / cinfo->MCUs_per_row;

  return TRUE;
}


/*
 * Initialize for an output processing pass.
 */

METHODDEF(void)
start_output_pass(j_decompress_ptr cinfo)
{
  cinfo->output_iMCU_row = 0;
}


/*
 * Decompress and return some data in the supplied buffer.
 * Always attempts to emit one fully interleaved MCU row ("iMCU" row).
 * Input and output must run in lockstep since we have only a one-MCU buffer.
 * Return value is JPEG_ROW_COMPLETED, JPEG_SCAN_COMPLETED, or JPEG_SUSPENDED.
 *
 * NB: output_buf contains a plane for each component in image,
 * which we index according to the component's SOF position.
 */

METHODDEF(int)
decompress_data(j_decompress_ptr cinfo, _JSAMPIMAGE output_buf)
{
<<<<<<< HEAD
  my_diff_ptr diff = (my_diff_ptr)cinfo->coef;
  lossless_decomp_ptr losslessd = (lossless_decomp_ptr)cinfo->idct;
  JDIMENSION MCU_col_num;       /* index of current MCU within row */
  JDIMENSION MCU_count;         /* number of MCUs decoded */
  JDIMENSION last_iMCU_row = cinfo->total_iMCU_rows - 1;
  int ci, compi, row, prev_row;
  unsigned int yoffset;
=======
  my_diff_ptr diff = (my_diff_ptr) cinfo->coef;
  lossless_decomp_ptr losslessd = (lossless_decomp_ptr) cinfo->idct;
  JDIMENSION MCU_col_num;	/* index of current MCU within row */
  JDIMENSION MCU_count;		/* number of MCUs decoded */
  JDIMENSION last_iMCU_row = cinfo->total_iMCU_rows - 1;
  int ci, compi, yoffset, row, prev_row;
>>>>>>> b56e8b28
  jpeg_component_info *compptr;

  /* Loop to process as much as one whole iMCU row */
  for (yoffset = diff->MCU_vert_offset; yoffset < diff->MCU_rows_per_iMCU_row;
       yoffset++) {

    /* Process restart marker if needed; may have to suspend */
    if (cinfo->restart_interval) {
      if (diff->restart_rows_to_go == 0)
        if (!process_restart(cinfo))
          return JPEG_SUSPENDED;
    }

    MCU_col_num = diff->MCU_ctr;
    /* Try to fetch an MCU row (or remaining portion of suspended MCU row). */
    MCU_count =
      (*cinfo->entropy->decode_mcus) (cinfo,
<<<<<<< HEAD
                                      diff->diff_buf, yoffset, MCU_col_num,
                                      cinfo->MCUs_per_row - MCU_col_num);
=======
				      diff->diff_buf, yoffset, MCU_col_num,
				      cinfo->MCUs_per_row - MCU_col_num);
>>>>>>> b56e8b28
    if (MCU_count != cinfo->MCUs_per_row - MCU_col_num) {
      /* Suspension forced; update state counters and exit */
      diff->MCU_vert_offset = yoffset;
      diff->MCU_ctr += MCU_count;
      return JPEG_SUSPENDED;
    }

    /* Account for restart interval (no-op if not using restarts) */
    diff->restart_rows_to_go--;

    /* Completed an MCU row, but perhaps not an iMCU row */
    diff->MCU_ctr = 0;
  }

  /*
   * Undifference and scale each scanline of the disassembled MCU row
   * separately.  We do not process dummy samples at the end of a scanline
   * or dummy rows at the end of the image.
   */
  for (ci = 0; ci < cinfo->comps_in_scan; ci++) {
    compptr = cinfo->cur_comp_info[ci];
    compi = compptr->component_index;
    for (row = 0, prev_row = compptr->v_samp_factor - 1;
<<<<<<< HEAD
         row < (cinfo->input_iMCU_row == last_iMCU_row ?
                compptr->last_row_height : compptr->v_samp_factor);
         prev_row = row, row++) {
      (*losslessd->predict_undifference[compi])
        (cinfo, compi, diff->diff_buf[compi][row],
          diff->undiff_buf[compi][prev_row], diff->undiff_buf[compi][row],
          compptr->width_in_blocks);
      (*losslessd->scaler_scale) (cinfo, diff->undiff_buf[compi][row],
                                  output_buf[compi][row],
                                  compptr->width_in_blocks);
=======
	 row < (cinfo->input_iMCU_row == last_iMCU_row ?
		compptr->last_row_height : compptr->v_samp_factor);
	 prev_row = row, row++) {
      (*losslessd->predict_undifference[compi])
	(cinfo, compi, diff->diff_buf[compi][row],
	  diff->undiff_buf[compi][prev_row], diff->undiff_buf[compi][row],
	  compptr->width_in_blocks);
      (*losslessd->scaler_scale) (cinfo, diff->undiff_buf[compi][row],
				  output_buf[compi][row],
				  compptr->width_in_blocks);
>>>>>>> b56e8b28
    }
  }

  /* Completed the iMCU row, advance counters for next one.
   *
   * NB: output_data will increment output_iMCU_row.
   * This counter is not needed for the single-pass case
   * or the input side of the multi-pass case.
   */
  if (++(cinfo->input_iMCU_row) < cinfo->total_iMCU_rows) {
    start_iMCU_row(cinfo);
    return JPEG_ROW_COMPLETED;
  }
  /* Completed the scan */
  (*cinfo->inputctl->finish_input_pass) (cinfo);
  return JPEG_SCAN_COMPLETED;
}


/*
 * Dummy consume-input routine for single-pass operation.
 */

METHODDEF(int)
dummy_consume_data(j_decompress_ptr cinfo)
{
  return JPEG_SUSPENDED;        /* Always indicate nothing was done */
}


#ifdef D_MULTISCAN_FILES_SUPPORTED

/*
 * Consume input data and store it in the full-image sample buffer.
 * We read as much as one fully interleaved MCU row ("iMCU" row) per call,
 * ie, v_samp_factor rows for each component in the scan.
 * Return value is JPEG_ROW_COMPLETED, JPEG_SCAN_COMPLETED, or JPEG_SUSPENDED.
 */

METHODDEF(int)
consume_data(j_decompress_ptr cinfo)
{
<<<<<<< HEAD
  my_diff_ptr diff = (my_diff_ptr)cinfo->coef;
  int ci, compi;
  _JSAMPARRAY buffer[MAX_COMPS_IN_SCAN];
=======
  my_diff_ptr diff = (my_diff_ptr) cinfo->coef;
  int ci;
  JSAMPARRAY buffer[MAX_COMPS_IN_SCAN];
>>>>>>> b56e8b28
  jpeg_component_info *compptr;

  /* Align the virtual buffers for the components used in this scan. */
  for (ci = 0; ci < cinfo->comps_in_scan; ci++) {
    compptr = cinfo->cur_comp_info[ci];
<<<<<<< HEAD
    compi = compptr->component_index;
    buffer[compi] = (_JSAMPARRAY)(*cinfo->mem->access_virt_sarray)
      ((j_common_ptr)cinfo, diff->whole_image[compi],
=======
    buffer[compptr->component_index] = (*cinfo->mem->access_virt_sarray)
      ((j_common_ptr) cinfo, diff->whole_image[compptr->component_index],
>>>>>>> b56e8b28
       cinfo->input_iMCU_row * compptr->v_samp_factor,
       (JDIMENSION)compptr->v_samp_factor, TRUE);
  }

  return decompress_data(cinfo, buffer);
}


/*
 * Output some data from the full-image sample buffer in the multi-pass case.
 * Always attempts to emit one fully interleaved MCU row ("iMCU" row).
 * Return value is JPEG_ROW_COMPLETED, JPEG_SCAN_COMPLETED, or JPEG_SUSPENDED.
 *
 * NB: output_buf contains a plane for each component in image.
 */

METHODDEF(int)
output_data(j_decompress_ptr cinfo, _JSAMPIMAGE output_buf)
{
<<<<<<< HEAD
  my_diff_ptr diff = (my_diff_ptr)cinfo->coef;
=======
  my_diff_ptr diff = (my_diff_ptr) cinfo->coef;
>>>>>>> b56e8b28
  JDIMENSION last_iMCU_row = cinfo->total_iMCU_rows - 1;
  int ci, samp_rows, row;
  _JSAMPARRAY buffer;
  jpeg_component_info *compptr;

  /* Force some input to be done if we are getting ahead of the input. */
  while (cinfo->input_scan_number < cinfo->output_scan_number ||
         (cinfo->input_scan_number == cinfo->output_scan_number &&
          cinfo->input_iMCU_row <= cinfo->output_iMCU_row)) {
    if ((*cinfo->inputctl->consume_input) (cinfo) == JPEG_SUSPENDED)
      return JPEG_SUSPENDED;
  }

  /* OK, output from the virtual arrays. */
  for (ci = 0, compptr = cinfo->comp_info; ci < cinfo->num_components;
       ci++, compptr++) {
    /* Align the virtual buffer for this component. */
    buffer = (_JSAMPARRAY)(*cinfo->mem->access_virt_sarray)
      ((j_common_ptr)cinfo, diff->whole_image[ci],
       cinfo->output_iMCU_row * compptr->v_samp_factor,
       (JDIMENSION)compptr->v_samp_factor, FALSE);

    if (cinfo->output_iMCU_row < last_iMCU_row)
      samp_rows = compptr->v_samp_factor;
    else {
      /* NB: can't use last_row_height here; it is input-side-dependent! */
<<<<<<< HEAD
      samp_rows = (int)(compptr->height_in_blocks % compptr->v_samp_factor);
=======
      samp_rows = (int) (compptr->height_in_blocks % compptr->v_samp_factor);
>>>>>>> b56e8b28
      if (samp_rows == 0) samp_rows = compptr->v_samp_factor;
    }

    for (row = 0; row < samp_rows; row++) {
<<<<<<< HEAD
      memcpy(output_buf[ci][row], buffer[row],
             compptr->width_in_blocks * sizeof(_JSAMPLE));
=======
      MEMCOPY(output_buf[ci][row], buffer[row],
	      compptr->width_in_blocks * SIZEOF(JSAMPLE));
>>>>>>> b56e8b28
    }
  }

  if (++(cinfo->output_iMCU_row) < cinfo->total_iMCU_rows)
    return JPEG_ROW_COMPLETED;
  return JPEG_SCAN_COMPLETED;
}

#endif /* D_MULTISCAN_FILES_SUPPORTED */


/*
 * Initialize difference buffer controller.
 */

GLOBAL(void)
_jinit_d_diff_controller(j_decompress_ptr cinfo, boolean need_full_buffer)
{
  my_diff_ptr diff;
  int ci;
  jpeg_component_info *compptr;

  diff = (my_diff_ptr)
<<<<<<< HEAD
    (*cinfo->mem->alloc_small) ((j_common_ptr)cinfo, JPOOL_IMAGE,
                                sizeof(my_diff_controller));
  cinfo->coef = (struct jpeg_d_coef_controller *)diff;
=======
    (*cinfo->mem->alloc_small) ((j_common_ptr) cinfo, JPOOL_IMAGE,
				SIZEOF(my_diff_controller));
  cinfo->coef = (struct jpeg_d_coef_controller *) diff;
>>>>>>> b56e8b28
  diff->pub.start_input_pass = start_input_pass;
  diff->pub.start_output_pass = start_output_pass;

  /* Create the [un]difference buffers. */
  for (ci = 0, compptr = cinfo->comp_info; ci < cinfo->num_components;
       ci++, compptr++) {
    diff->diff_buf[ci] =
      ALLOC_DARRAY(JPOOL_IMAGE,
<<<<<<< HEAD
                   (JDIMENSION)jround_up((long)compptr->width_in_blocks,
                                         (long)compptr->h_samp_factor),
                   (JDIMENSION)compptr->v_samp_factor);
    diff->undiff_buf[ci] =
      ALLOC_DARRAY(JPOOL_IMAGE,
                   (JDIMENSION)jround_up((long)compptr->width_in_blocks,
                                         (long)compptr->h_samp_factor),
                   (JDIMENSION)compptr->v_samp_factor);
=======
		   (JDIMENSION) jround_up((long) compptr->width_in_blocks,
					  (long) compptr->h_samp_factor),
		   (JDIMENSION) compptr->v_samp_factor);
    diff->undiff_buf[ci] =
      ALLOC_DARRAY(JPOOL_IMAGE,
		   (JDIMENSION) jround_up((long) compptr->width_in_blocks,
					  (long) compptr->h_samp_factor),
		   (JDIMENSION) compptr->v_samp_factor);
>>>>>>> b56e8b28
  }

  if (need_full_buffer) {
#ifdef D_MULTISCAN_FILES_SUPPORTED
    /* Allocate a full-image virtual array for each component. */
    int access_rows;

    for (ci = 0, compptr = cinfo->comp_info; ci < cinfo->num_components;
         ci++, compptr++) {
      access_rows = compptr->v_samp_factor;
      diff->whole_image[ci] = (*cinfo->mem->request_virt_sarray)
<<<<<<< HEAD
        ((j_common_ptr)cinfo, JPOOL_IMAGE, FALSE,
         (JDIMENSION)jround_up((long)compptr->width_in_blocks,
                               (long)compptr->h_samp_factor),
         (JDIMENSION)jround_up((long)compptr->height_in_blocks,
                               (long)compptr->v_samp_factor),
         (JDIMENSION)access_rows);
    }
    diff->pub.consume_data = consume_data;
    diff->pub._decompress_data = output_data;
=======
	((j_common_ptr) cinfo, JPOOL_IMAGE, FALSE,
	 (JDIMENSION) jround_up((long) compptr->width_in_blocks,
				(long) compptr->h_samp_factor),
	 (JDIMENSION) jround_up((long) compptr->height_in_blocks,
				(long) compptr->v_samp_factor),
	 (JDIMENSION) access_rows);
    }
    diff->pub.consume_data = consume_data;
    diff->pub.decompress_data = output_data;
>>>>>>> b56e8b28
#else
    ERREXIT(cinfo, JERR_NOT_COMPILED);
#endif
  } else {
    diff->pub.consume_data = dummy_consume_data;
<<<<<<< HEAD
    diff->pub._decompress_data = decompress_data;
=======
    diff->pub.decompress_data = decompress_data;
>>>>>>> b56e8b28
    diff->whole_image[0] = NULL; /* flag for no virtual arrays */
  }
}

#endif /* D_LOSSLESS_SUPPORTED */<|MERGE_RESOLUTION|>--- conflicted
+++ resolved
@@ -5,15 +5,10 @@
  * Copyright (C) 1994-1997, Thomas G. Lane.
  * Lossless JPEG Modifications:
  * Copyright (C) 1999, Ken Murchison.
-<<<<<<< HEAD
  * libjpeg-turbo Modifications:
  * Copyright (C) 2022, D. R. Commander.
  * For conditions of distribution and use, see the accompanying README.ijg
  * file.
-=======
- * Copyright (C) 2022, D. R. Commander.
- * For conditions of distribution and use, see the accompanying README file.
->>>>>>> b56e8b28
  *
  * This file contains the [un]difference buffer controller for decompression.
  * This controller is the top level of the lossless JPEG decompressor proper.
@@ -28,11 +23,7 @@
 #define JPEG_INTERNALS
 #include "jinclude.h"
 #include "jpeglib.h"
-<<<<<<< HEAD
 #include "jlossls.h"            /* Private declarations for lossless codec */
-=======
-#include "jlossls.h"		/* Private declarations for lossless codec */
->>>>>>> b56e8b28
 
 
 #ifdef D_LOSSLESS_SUPPORTED
@@ -44,19 +35,11 @@
 
   /* These variables keep track of the current location of the input side. */
   /* cinfo->input_iMCU_row is also used for this. */
-<<<<<<< HEAD
   JDIMENSION MCU_ctr;           /* counts MCUs processed in current row */
   unsigned int restart_rows_to_go;      /* MCU rows left in this restart
                                            interval */
   unsigned int MCU_vert_offset;         /* counts MCU rows within iMCU row */
   unsigned int MCU_rows_per_iMCU_row;   /* number of such rows needed */
-=======
-  JDIMENSION MCU_ctr;		/* counts MCUs processed in current row */
-  unsigned int restart_rows_to_go;	/* MCU rows left in this restart
-					   interval */
-  unsigned int MCU_vert_offset;		/* counts MCU rows within iMCU row */
-  unsigned int MCU_rows_per_iMCU_row;	/* number of such rows needed */
->>>>>>> b56e8b28
 
   /* The output side's location is represented by cinfo->output_iMCU_row. */
 
@@ -69,11 +52,7 @@
 #endif
 } my_diff_controller;
 
-<<<<<<< HEAD
 typedef my_diff_controller *my_diff_ptr;
-=======
-typedef my_diff_controller * my_diff_ptr;
->>>>>>> b56e8b28
 
 /* Forward declarations */
 METHODDEF(int) decompress_data(j_decompress_ptr cinfo, _JSAMPIMAGE output_buf);
@@ -86,11 +65,7 @@
 start_iMCU_row(j_decompress_ptr cinfo)
 /* Reset within-iMCU-row counters for a new row (input side) */
 {
-<<<<<<< HEAD
-  my_diff_ptr diff = (my_diff_ptr)cinfo->coef;
-=======
-  my_diff_ptr diff = (my_diff_ptr) cinfo->coef;
->>>>>>> b56e8b28
+  my_diff_ptr diff = (my_diff_ptr)cinfo->coef;
 
   /* In an interleaved scan, an MCU row is the same as an iMCU row.
    * In a noninterleaved scan, an iMCU row has v_samp_factor MCU rows.
@@ -117,11 +92,7 @@
 METHODDEF(void)
 start_input_pass(j_decompress_ptr cinfo)
 {
-<<<<<<< HEAD
-  my_diff_ptr diff = (my_diff_ptr)cinfo->coef;
-=======
-  my_diff_ptr diff = (my_diff_ptr) cinfo->coef;
->>>>>>> b56e8b28
+  my_diff_ptr diff = (my_diff_ptr)cinfo->coef;
 
   /* Because it is hitching a ride on the jpeg_inverse_dct struct,
    * start_pass_lossless() will be called at the start of the output pass.
@@ -130,11 +101,7 @@
    */
   (*cinfo->idct->start_pass) (cinfo);
 
-<<<<<<< HEAD
   /* Check that the restart interval is an integer multiple of the number
-=======
-  /* Check that the restart interval is an integer multiple of the number 
->>>>>>> b56e8b28
    * of MCUs in an MCU row.
    */
   if (cinfo->restart_interval % cinfo->MCUs_per_row != 0)
@@ -157,22 +124,12 @@
 METHODDEF(boolean)
 process_restart(j_decompress_ptr cinfo)
 {
-<<<<<<< HEAD
-  my_diff_ptr diff = (my_diff_ptr)cinfo->coef;
-  lossless_decomp_ptr losslessd = (lossless_decomp_ptr)cinfo->idct;
+  my_diff_ptr diff = (my_diff_ptr)cinfo->coef;
 
   if (!(*cinfo->entropy->process_restart) (cinfo))
     return FALSE;
 
-  (*losslessd->predict_process_restart) (cinfo);
-=======
-  my_diff_ptr diff = (my_diff_ptr) cinfo->coef;
-
-  if (! (*cinfo->entropy->process_restart) (cinfo))
-    return FALSE;
-
   (*cinfo->idct->start_pass) (cinfo);
->>>>>>> b56e8b28
 
   /* Reset restart counter */
   diff->restart_rows_to_go = cinfo->restart_interval / cinfo->MCUs_per_row;
@@ -205,7 +162,6 @@
 METHODDEF(int)
 decompress_data(j_decompress_ptr cinfo, _JSAMPIMAGE output_buf)
 {
-<<<<<<< HEAD
   my_diff_ptr diff = (my_diff_ptr)cinfo->coef;
   lossless_decomp_ptr losslessd = (lossless_decomp_ptr)cinfo->idct;
   JDIMENSION MCU_col_num;       /* index of current MCU within row */
@@ -213,14 +169,6 @@
   JDIMENSION last_iMCU_row = cinfo->total_iMCU_rows - 1;
   int ci, compi, row, prev_row;
   unsigned int yoffset;
-=======
-  my_diff_ptr diff = (my_diff_ptr) cinfo->coef;
-  lossless_decomp_ptr losslessd = (lossless_decomp_ptr) cinfo->idct;
-  JDIMENSION MCU_col_num;	/* index of current MCU within row */
-  JDIMENSION MCU_count;		/* number of MCUs decoded */
-  JDIMENSION last_iMCU_row = cinfo->total_iMCU_rows - 1;
-  int ci, compi, yoffset, row, prev_row;
->>>>>>> b56e8b28
   jpeg_component_info *compptr;
 
   /* Loop to process as much as one whole iMCU row */
@@ -238,13 +186,8 @@
     /* Try to fetch an MCU row (or remaining portion of suspended MCU row). */
     MCU_count =
       (*cinfo->entropy->decode_mcus) (cinfo,
-<<<<<<< HEAD
                                       diff->diff_buf, yoffset, MCU_col_num,
                                       cinfo->MCUs_per_row - MCU_col_num);
-=======
-				      diff->diff_buf, yoffset, MCU_col_num,
-				      cinfo->MCUs_per_row - MCU_col_num);
->>>>>>> b56e8b28
     if (MCU_count != cinfo->MCUs_per_row - MCU_col_num) {
       /* Suspension forced; update state counters and exit */
       diff->MCU_vert_offset = yoffset;
@@ -268,7 +211,6 @@
     compptr = cinfo->cur_comp_info[ci];
     compi = compptr->component_index;
     for (row = 0, prev_row = compptr->v_samp_factor - 1;
-<<<<<<< HEAD
          row < (cinfo->input_iMCU_row == last_iMCU_row ?
                 compptr->last_row_height : compptr->v_samp_factor);
          prev_row = row, row++) {
@@ -279,18 +221,6 @@
       (*losslessd->scaler_scale) (cinfo, diff->undiff_buf[compi][row],
                                   output_buf[compi][row],
                                   compptr->width_in_blocks);
-=======
-	 row < (cinfo->input_iMCU_row == last_iMCU_row ?
-		compptr->last_row_height : compptr->v_samp_factor);
-	 prev_row = row, row++) {
-      (*losslessd->predict_undifference[compi])
-	(cinfo, compi, diff->diff_buf[compi][row],
-	  diff->undiff_buf[compi][prev_row], diff->undiff_buf[compi][row],
-	  compptr->width_in_blocks);
-      (*losslessd->scaler_scale) (cinfo, diff->undiff_buf[compi][row],
-				  output_buf[compi][row],
-				  compptr->width_in_blocks);
->>>>>>> b56e8b28
     }
   }
 
@@ -333,28 +263,17 @@
 METHODDEF(int)
 consume_data(j_decompress_ptr cinfo)
 {
-<<<<<<< HEAD
   my_diff_ptr diff = (my_diff_ptr)cinfo->coef;
   int ci, compi;
   _JSAMPARRAY buffer[MAX_COMPS_IN_SCAN];
-=======
-  my_diff_ptr diff = (my_diff_ptr) cinfo->coef;
-  int ci;
-  JSAMPARRAY buffer[MAX_COMPS_IN_SCAN];
->>>>>>> b56e8b28
   jpeg_component_info *compptr;
 
   /* Align the virtual buffers for the components used in this scan. */
   for (ci = 0; ci < cinfo->comps_in_scan; ci++) {
     compptr = cinfo->cur_comp_info[ci];
-<<<<<<< HEAD
     compi = compptr->component_index;
     buffer[compi] = (_JSAMPARRAY)(*cinfo->mem->access_virt_sarray)
       ((j_common_ptr)cinfo, diff->whole_image[compi],
-=======
-    buffer[compptr->component_index] = (*cinfo->mem->access_virt_sarray)
-      ((j_common_ptr) cinfo, diff->whole_image[compptr->component_index],
->>>>>>> b56e8b28
        cinfo->input_iMCU_row * compptr->v_samp_factor,
        (JDIMENSION)compptr->v_samp_factor, TRUE);
   }
@@ -374,11 +293,7 @@
 METHODDEF(int)
 output_data(j_decompress_ptr cinfo, _JSAMPIMAGE output_buf)
 {
-<<<<<<< HEAD
-  my_diff_ptr diff = (my_diff_ptr)cinfo->coef;
-=======
-  my_diff_ptr diff = (my_diff_ptr) cinfo->coef;
->>>>>>> b56e8b28
+  my_diff_ptr diff = (my_diff_ptr)cinfo->coef;
   JDIMENSION last_iMCU_row = cinfo->total_iMCU_rows - 1;
   int ci, samp_rows, row;
   _JSAMPARRAY buffer;
@@ -405,22 +320,13 @@
       samp_rows = compptr->v_samp_factor;
     else {
       /* NB: can't use last_row_height here; it is input-side-dependent! */
-<<<<<<< HEAD
       samp_rows = (int)(compptr->height_in_blocks % compptr->v_samp_factor);
-=======
-      samp_rows = (int) (compptr->height_in_blocks % compptr->v_samp_factor);
->>>>>>> b56e8b28
       if (samp_rows == 0) samp_rows = compptr->v_samp_factor;
     }
 
     for (row = 0; row < samp_rows; row++) {
-<<<<<<< HEAD
       memcpy(output_buf[ci][row], buffer[row],
              compptr->width_in_blocks * sizeof(_JSAMPLE));
-=======
-      MEMCOPY(output_buf[ci][row], buffer[row],
-	      compptr->width_in_blocks * SIZEOF(JSAMPLE));
->>>>>>> b56e8b28
     }
   }
 
@@ -444,15 +350,9 @@
   jpeg_component_info *compptr;
 
   diff = (my_diff_ptr)
-<<<<<<< HEAD
     (*cinfo->mem->alloc_small) ((j_common_ptr)cinfo, JPOOL_IMAGE,
                                 sizeof(my_diff_controller));
   cinfo->coef = (struct jpeg_d_coef_controller *)diff;
-=======
-    (*cinfo->mem->alloc_small) ((j_common_ptr) cinfo, JPOOL_IMAGE,
-				SIZEOF(my_diff_controller));
-  cinfo->coef = (struct jpeg_d_coef_controller *) diff;
->>>>>>> b56e8b28
   diff->pub.start_input_pass = start_input_pass;
   diff->pub.start_output_pass = start_output_pass;
 
@@ -461,7 +361,6 @@
        ci++, compptr++) {
     diff->diff_buf[ci] =
       ALLOC_DARRAY(JPOOL_IMAGE,
-<<<<<<< HEAD
                    (JDIMENSION)jround_up((long)compptr->width_in_blocks,
                                          (long)compptr->h_samp_factor),
                    (JDIMENSION)compptr->v_samp_factor);
@@ -470,16 +369,6 @@
                    (JDIMENSION)jround_up((long)compptr->width_in_blocks,
                                          (long)compptr->h_samp_factor),
                    (JDIMENSION)compptr->v_samp_factor);
-=======
-		   (JDIMENSION) jround_up((long) compptr->width_in_blocks,
-					  (long) compptr->h_samp_factor),
-		   (JDIMENSION) compptr->v_samp_factor);
-    diff->undiff_buf[ci] =
-      ALLOC_DARRAY(JPOOL_IMAGE,
-		   (JDIMENSION) jround_up((long) compptr->width_in_blocks,
-					  (long) compptr->h_samp_factor),
-		   (JDIMENSION) compptr->v_samp_factor);
->>>>>>> b56e8b28
   }
 
   if (need_full_buffer) {
@@ -491,7 +380,6 @@
          ci++, compptr++) {
       access_rows = compptr->v_samp_factor;
       diff->whole_image[ci] = (*cinfo->mem->request_virt_sarray)
-<<<<<<< HEAD
         ((j_common_ptr)cinfo, JPOOL_IMAGE, FALSE,
          (JDIMENSION)jround_up((long)compptr->width_in_blocks,
                                (long)compptr->h_samp_factor),
@@ -501,27 +389,12 @@
     }
     diff->pub.consume_data = consume_data;
     diff->pub._decompress_data = output_data;
-=======
-	((j_common_ptr) cinfo, JPOOL_IMAGE, FALSE,
-	 (JDIMENSION) jround_up((long) compptr->width_in_blocks,
-				(long) compptr->h_samp_factor),
-	 (JDIMENSION) jround_up((long) compptr->height_in_blocks,
-				(long) compptr->v_samp_factor),
-	 (JDIMENSION) access_rows);
-    }
-    diff->pub.consume_data = consume_data;
-    diff->pub.decompress_data = output_data;
->>>>>>> b56e8b28
 #else
     ERREXIT(cinfo, JERR_NOT_COMPILED);
 #endif
   } else {
     diff->pub.consume_data = dummy_consume_data;
-<<<<<<< HEAD
     diff->pub._decompress_data = decompress_data;
-=======
-    diff->pub.decompress_data = decompress_data;
->>>>>>> b56e8b28
     diff->whole_image[0] = NULL; /* flag for no virtual arrays */
   }
 }
