/*
 * jcapimin.c
 *
 * This file was part of the Independent JPEG Group's software:
 * Copyright (C) 1994-1998, Thomas G. Lane.
<<<<<<< HEAD
 * Modified 2003-2010 by Guido Vollbeding.
 * libjpeg-turbo Modifications:
 * Copyright (C) 2022, D. R. Commander.
 * For conditions of distribution and use, see the accompanying README.ijg
 * file.
=======
 * Lossless JPEG Modifications:
 * Copyright (C) 2022, D. R. Commander.
 * For conditions of distribution and use, see the accompanying README file.
>>>>>>> 217d1a75
 *
 * This file contains application interface code for the compression half
 * of the JPEG library.  These are the "minimum" API routines that may be
 * needed in either the normal full-compression case or the transcoding-only
 * case.
 *
 * Most of the routines intended to be called directly by an application
 * are in this file or in jcapistd.c.  But also see jcparam.c for
 * parameter-setup helper routines, jcomapi.c for routines shared by
 * compression and decompression, and jctrans.c for the transcoding case.
 */

#define JPEG_INTERNALS
#include "jinclude.h"
#include "jpeglib.h"
#include "jcmaster.h"


/*
 * Initialization of a JPEG compression object.
 * The error manager must already be set up (in case memory manager fails).
 */

GLOBAL(void)
jpeg_CreateCompress(j_compress_ptr cinfo, int version, size_t structsize)
{
  int i;

  /* Guard against version mismatches between library and caller. */
  cinfo->mem = NULL;            /* so jpeg_destroy knows mem mgr not called */
  if (version != JPEG_LIB_VERSION)
    ERREXIT2(cinfo, JERR_BAD_LIB_VERSION, JPEG_LIB_VERSION, version);
  if (structsize != sizeof(struct jpeg_compress_struct))
    ERREXIT2(cinfo, JERR_BAD_STRUCT_SIZE,
             (int)sizeof(struct jpeg_compress_struct), (int)structsize);

  /* For debugging purposes, we zero the whole master structure.
   * But the application has already set the err pointer, and may have set
   * client_data, so we have to save and restore those fields.
   * Note: if application hasn't set client_data, tools like Purify may
   * complain here.
   */
  {
    struct jpeg_error_mgr *err = cinfo->err;
    void *client_data = cinfo->client_data; /* ignore Purify complaint here */
    memset(cinfo, 0, sizeof(struct jpeg_compress_struct));
    cinfo->err = err;
    cinfo->client_data = client_data;
  }
  cinfo->is_decompressor = FALSE;

  /* Initialize a memory manager instance for this object */
  jinit_memory_mgr((j_common_ptr)cinfo);

  /* Zero out pointers to permanent structures. */
  cinfo->progress = NULL;
  cinfo->dest = NULL;

  cinfo->comp_info = NULL;

  for (i = 0; i < NUM_QUANT_TBLS; i++) {
    cinfo->quant_tbl_ptrs[i] = NULL;
#if JPEG_LIB_VERSION >= 70
    cinfo->q_scale_factor[i] = 100;
#endif
  }

  for (i = 0; i < NUM_HUFF_TBLS; i++) {
    cinfo->dc_huff_tbl_ptrs[i] = NULL;
    cinfo->ac_huff_tbl_ptrs[i] = NULL;
  }

#if JPEG_LIB_VERSION >= 80
  /* Must do it here for emit_dqt in case jpeg_write_tables is used */
  cinfo->block_size = DCTSIZE;
  cinfo->natural_order = jpeg_natural_order;
  cinfo->lim_Se = DCTSIZE2 - 1;
#endif

  cinfo->script_space = NULL;

  cinfo->input_gamma = 1.0;     /* in case application forgets */

  cinfo->data_precision = BITS_IN_JSAMPLE;

  /* OK, I'm ready */
  cinfo->global_state = CSTATE_START;

  /* The master struct is used to store extension parameters, so we allocate it
   * here.
   */
  cinfo->master = (struct jpeg_comp_master *)
      (*cinfo->mem->alloc_small) ((j_common_ptr) cinfo, JPOOL_PERMANENT,
				  SIZEOF(my_comp_master));
  MEMZERO(cinfo->master, SIZEOF(my_comp_master));
}


/*
 * Destruction of a JPEG compression object
 */

GLOBAL(void)
jpeg_destroy_compress(j_compress_ptr cinfo)
{
  jpeg_destroy((j_common_ptr)cinfo); /* use common routine */
}


/*
 * Abort processing of a JPEG compression operation,
 * but don't destroy the object itself.
 */

GLOBAL(void)
jpeg_abort_compress(j_compress_ptr cinfo)
{
  jpeg_abort((j_common_ptr)cinfo); /* use common routine */
}


/*
 * Forcibly suppress or un-suppress all quantization and Huffman tables.
 * Marks all currently defined tables as already written (if suppress)
 * or not written (if !suppress).  This will control whether they get emitted
 * by a subsequent jpeg_start_compress call.
 *
 * This routine is exported for use by applications that want to produce
 * abbreviated JPEG datastreams.  It logically belongs in jcparam.c, but
 * since it is called by jpeg_start_compress, we put it here --- otherwise
 * jcparam.o would be linked whether the application used it or not.
 */

GLOBAL(void)
jpeg_suppress_tables(j_compress_ptr cinfo, boolean suppress)
{
  int i;
  JQUANT_TBL *qtbl;
  JHUFF_TBL *htbl;

  for (i = 0; i < NUM_QUANT_TBLS; i++) {
    if ((qtbl = cinfo->quant_tbl_ptrs[i]) != NULL)
      qtbl->sent_table = suppress;
  }

  for (i = 0; i < NUM_HUFF_TBLS; i++) {
    if ((htbl = cinfo->dc_huff_tbl_ptrs[i]) != NULL)
      htbl->sent_table = suppress;
    if ((htbl = cinfo->ac_huff_tbl_ptrs[i]) != NULL)
      htbl->sent_table = suppress;
  }
}


/*
 * Finish JPEG compression.
 *
 * If a multipass operating mode was selected, this may do a great deal of
 * work including most of the actual output.
 */

GLOBAL(void)
jpeg_finish_compress(j_compress_ptr cinfo)
{
  JDIMENSION iMCU_row;

  if (cinfo->global_state == CSTATE_SCANNING ||
      cinfo->global_state == CSTATE_RAW_OK) {
    /* Terminate first pass */
    if (cinfo->next_scanline < cinfo->image_height)
      ERREXIT(cinfo, JERR_TOO_LITTLE_DATA);
    (*cinfo->master->finish_pass) (cinfo);
  } else if (cinfo->global_state != CSTATE_WRCOEFS)
    ERREXIT1(cinfo, JERR_BAD_STATE, cinfo->global_state);
  /* Perform any remaining passes */
  while (!cinfo->master->is_last_pass) {
    (*cinfo->master->prepare_for_pass) (cinfo);
    for (iMCU_row = 0; iMCU_row < cinfo->total_iMCU_rows; iMCU_row++) {
      if (cinfo->progress != NULL) {
        cinfo->progress->pass_counter = (long)iMCU_row;
        cinfo->progress->pass_limit = (long)cinfo->total_iMCU_rows;
        (*cinfo->progress->progress_monitor) ((j_common_ptr)cinfo);
      }
      /* We bypass the main controller and invoke coef controller directly;
       * all work is being done from the coefficient buffer.
       */
      if (cinfo->data_precision == 12) {
        if (!(*cinfo->coef->compress_data_12) (cinfo, (J12SAMPIMAGE)NULL))
          ERREXIT(cinfo, JERR_CANT_SUSPEND);
      } else {
        if (!(*cinfo->coef->compress_data) (cinfo, (JSAMPIMAGE)NULL))
          ERREXIT(cinfo, JERR_CANT_SUSPEND);
      }
    }
    (*cinfo->master->finish_pass) (cinfo);
  }
  /* Write EOI, do final cleanup */
  (*cinfo->marker->write_file_trailer) (cinfo);
  (*cinfo->dest->term_destination) (cinfo);
  /* We can use jpeg_abort to release memory and reset global_state */
  jpeg_abort((j_common_ptr)cinfo);
}


/*
 * Write a special marker.
 * This is only recommended for writing COM or APPn markers.
 * Must be called after jpeg_start_compress() and before
 * first call to jpeg_write_scanlines() or jpeg_write_raw_data().
 */

GLOBAL(void)
jpeg_write_marker(j_compress_ptr cinfo, int marker, const JOCTET *dataptr,
                  unsigned int datalen)
{
  void (*write_marker_byte) (j_compress_ptr info, int val);

  if (cinfo->next_scanline != 0 ||
      (cinfo->global_state != CSTATE_SCANNING &&
       cinfo->global_state != CSTATE_RAW_OK &&
       cinfo->global_state != CSTATE_WRCOEFS))
    ERREXIT1(cinfo, JERR_BAD_STATE, cinfo->global_state);

  (*cinfo->marker->write_marker_header) (cinfo, marker, datalen);
  write_marker_byte = cinfo->marker->write_marker_byte; /* copy for speed */
  while (datalen--) {
    (*write_marker_byte) (cinfo, *dataptr);
    dataptr++;
  }
}

/* Same, but piecemeal. */

GLOBAL(void)
jpeg_write_m_header(j_compress_ptr cinfo, int marker, unsigned int datalen)
{
  if (cinfo->next_scanline != 0 ||
      (cinfo->global_state != CSTATE_SCANNING &&
       cinfo->global_state != CSTATE_RAW_OK &&
       cinfo->global_state != CSTATE_WRCOEFS))
    ERREXIT1(cinfo, JERR_BAD_STATE, cinfo->global_state);

  (*cinfo->marker->write_marker_header) (cinfo, marker, datalen);
}

GLOBAL(void)
jpeg_write_m_byte(j_compress_ptr cinfo, int val)
{
  (*cinfo->marker->write_marker_byte) (cinfo, val);
}


/*
 * Alternate compression function: just write an abbreviated table file.
 * Before calling this, all parameters and a data destination must be set up.
 *
 * To produce a pair of files containing abbreviated tables and abbreviated
 * image data, one would proceed as follows:
 *
 *              initialize JPEG object
 *              set JPEG parameters
 *              set destination to table file
 *              jpeg_write_tables(cinfo);
 *              set destination to image file
 *              jpeg_start_compress(cinfo, FALSE);
 *              write data...
 *              jpeg_finish_compress(cinfo);
 *
 * jpeg_write_tables has the side effect of marking all tables written
 * (same as jpeg_suppress_tables(..., TRUE)).  Thus a subsequent start_compress
 * will not re-emit the tables unless it is passed write_all_tables=TRUE.
 */

GLOBAL(void)
jpeg_write_tables(j_compress_ptr cinfo)
{
  if (cinfo->global_state != CSTATE_START)
    ERREXIT1(cinfo, JERR_BAD_STATE, cinfo->global_state);

  /* (Re)initialize error mgr and destination modules */
  (*cinfo->err->reset_error_mgr) ((j_common_ptr)cinfo);
  (*cinfo->dest->init_destination) (cinfo);
  /* Initialize the marker writer ... bit of a crock to do it here. */
  jinit_marker_writer(cinfo);
  /* Write them tables! */
  (*cinfo->marker->write_tables_only) (cinfo);
  /* And clean up. */
  (*cinfo->dest->term_destination) (cinfo);
  /*
   * In library releases up through v6a, we called jpeg_abort() here to free
   * any working memory allocated by the destination manager and marker
   * writer.  Some applications had a problem with that: they allocated space
   * of their own from the library memory manager, and didn't want it to go
   * away during write_tables.  So now we do nothing.  This will cause a
   * memory leak if an app calls write_tables repeatedly without doing a full
   * compression cycle or otherwise resetting the JPEG object.  However, that
   * seems less bad than unexpectedly freeing memory in the normal case.
   * An app that prefers the old behavior can call jpeg_abort for itself after
   * each call to jpeg_write_tables().
   */
}<|MERGE_RESOLUTION|>--- conflicted
+++ resolved
@@ -3,17 +3,11 @@
  *
  * This file was part of the Independent JPEG Group's software:
  * Copyright (C) 1994-1998, Thomas G. Lane.
-<<<<<<< HEAD
  * Modified 2003-2010 by Guido Vollbeding.
  * libjpeg-turbo Modifications:
  * Copyright (C) 2022, D. R. Commander.
  * For conditions of distribution and use, see the accompanying README.ijg
  * file.
-=======
- * Lossless JPEG Modifications:
- * Copyright (C) 2022, D. R. Commander.
- * For conditions of distribution and use, see the accompanying README file.
->>>>>>> 217d1a75
  *
  * This file contains application interface code for the compression half
  * of the JPEG library.  These are the "minimum" API routines that may be
@@ -106,9 +100,9 @@
    * here.
    */
   cinfo->master = (struct jpeg_comp_master *)
-      (*cinfo->mem->alloc_small) ((j_common_ptr) cinfo, JPOOL_PERMANENT,
-				  SIZEOF(my_comp_master));
-  MEMZERO(cinfo->master, SIZEOF(my_comp_master));
+      (*cinfo->mem->alloc_small) ((j_common_ptr)cinfo, JPOOL_PERMANENT,
+                                  sizeof(my_comp_master));
+  memset(cinfo->master, 0, sizeof(my_comp_master));
 }
 
 
