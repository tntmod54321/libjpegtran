/*
 * jdhuff.h
 *
 * This file was part of the Independent JPEG Group's software:
 * Copyright (C) 1991-1997, Thomas G. Lane.
<<<<<<< HEAD
 * libjpeg-turbo Modifications:
 * Copyright (C) 2010-2011, 2015-2016, 2021, D. R. Commander.
 * Copyright (C) 2018, Matthias Räncker.
 * For conditions of distribution and use, see the accompanying README.ijg
 * file.
=======
 * Lossless JPEG Modifications:
 * Copyright (C) 1999, Ken Murchison.
 * For conditions of distribution and use, see the accompanying README file.
>>>>>>> 217d1a75
 *
 * This file contains declarations for Huffman entropy decoding routines
 * that are shared between the sequential decoder (jdhuff.c), the progressive
 * decoder (jdphuff.c), and the lossless decoder (jdlhuff.c).  No other modules
 * need to see these.
 */

#include "jconfigint.h"


/* Derived data constructed for each Huffman table */

#define HUFF_LOOKAHEAD  8       /* # of bits of lookahead */

typedef struct {
  /* Basic tables: (element [0] of each array is unused) */
  JLONG maxcode[18];            /* largest code of length k (-1 if none) */
  /* (maxcode[17] is a sentinel to ensure jpeg_huff_decode terminates) */
  JLONG valoffset[18];          /* huffval[] offset for codes of length k */
  /* valoffset[k] = huffval[] index of 1st symbol of code length k, less
   * the smallest code of length k; so given a code of length k, the
   * corresponding symbol is huffval[code + valoffset[k]]
   */

  /* Link to public Huffman table (needed only in jpeg_huff_decode) */
  JHUFF_TBL *pub;

  /* Lookahead table: indexed by the next HUFF_LOOKAHEAD bits of
   * the input data stream.  If the next Huffman code is no more
   * than HUFF_LOOKAHEAD bits long, we can obtain its length and
   * the corresponding symbol directly from this tables.
   *
   * The lower 8 bits of each table entry contain the number of
   * bits in the corresponding Huffman code, or HUFF_LOOKAHEAD + 1
   * if too long.  The next 8 bits of each entry contain the
   * symbol.
   */
  int lookup[1 << HUFF_LOOKAHEAD];
} d_derived_tbl;

/* Expand a Huffman table definition into the derived format */
EXTERN(void) jpeg_make_d_derived_tbl(j_decompress_ptr cinfo, boolean isDC,
                                     int tblno, d_derived_tbl **pdtbl);


/*
 * Fetching the next N bits from the input stream is a time-critical operation
 * for the Huffman decoders.  We implement it with a combination of inline
 * macros and out-of-line subroutines.  Note that N (the number of bits
 * demanded at one time) never exceeds 15 for JPEG use.
 *
 * We read source bytes into get_buffer and dole out bits as needed.
 * If get_buffer already contains enough bits, they are fetched in-line
 * by the macros CHECK_BIT_BUFFER and GET_BITS.  When there aren't enough
 * bits, jpeg_fill_bit_buffer is called; it will attempt to fill get_buffer
 * as full as possible (not just to the number of bits needed; this
 * prefetching reduces the overhead cost of calling jpeg_fill_bit_buffer).
 * Note that jpeg_fill_bit_buffer may return FALSE to indicate suspension.
 * On TRUE return, jpeg_fill_bit_buffer guarantees that get_buffer contains
 * at least the requested number of bits --- dummy zeroes are inserted if
 * necessary.
 */

#if !defined(_WIN32) && !defined(SIZEOF_SIZE_T)
#error Cannot determine word size
#endif

#if SIZEOF_SIZE_T == 8 || defined(_WIN64)

typedef size_t bit_buf_type;            /* type of bit-extraction buffer */
#define BIT_BUF_SIZE  64                /* size of buffer in bits */

#elif defined(__x86_64__) && defined(__ILP32__)

typedef unsigned long long bit_buf_type; /* type of bit-extraction buffer */
#define BIT_BUF_SIZE  64                 /* size of buffer in bits */

#else

typedef unsigned long bit_buf_type;     /* type of bit-extraction buffer */
#define BIT_BUF_SIZE  32                /* size of buffer in bits */

#endif

/* If long is > 32 bits on your machine, and shifting/masking longs is
 * reasonably fast, making bit_buf_type be long and setting BIT_BUF_SIZE
 * appropriately should be a win.  Unfortunately we can't define the size
 * with something like  #define BIT_BUF_SIZE (sizeof(bit_buf_type)*8)
 * because not all machines measure sizeof in 8-bit bytes.
 */

typedef struct {                /* Bitreading state saved across MCUs */
  bit_buf_type get_buffer;      /* current bit-extraction buffer */
  int bits_left;                /* # of unused bits in it */
} bitread_perm_state;

typedef struct {                /* Bitreading working state within an MCU */
  /* Current data source location */
  /* We need a copy, rather than munging the original, in case of suspension */
  const JOCTET *next_input_byte; /* => next byte to read from source */
  size_t bytes_in_buffer;       /* # of bytes remaining in source buffer */
  /* Bit input buffer --- note these values are kept in register variables,
   * not in this struct, inside the inner loops.
   */
  bit_buf_type get_buffer;      /* current bit-extraction buffer */
  int bits_left;                /* # of unused bits in it */
  /* Pointer needed by jpeg_fill_bit_buffer. */
  j_decompress_ptr cinfo;       /* back link to decompress master record */
} bitread_working_state;

/* Macros to declare and load/save bitread local variables. */
#define BITREAD_STATE_VARS \
  register bit_buf_type get_buffer; \
  register int bits_left; \
  bitread_working_state br_state

#define BITREAD_LOAD_STATE(cinfop, permstate) \
  br_state.cinfo = cinfop; \
  br_state.next_input_byte = cinfop->src->next_input_byte; \
  br_state.bytes_in_buffer = cinfop->src->bytes_in_buffer; \
  get_buffer = permstate.get_buffer; \
  bits_left = permstate.bits_left;

#define BITREAD_SAVE_STATE(cinfop, permstate) \
  cinfop->src->next_input_byte = br_state.next_input_byte; \
  cinfop->src->bytes_in_buffer = br_state.bytes_in_buffer; \
  permstate.get_buffer = get_buffer; \
  permstate.bits_left = bits_left

/*
 * These macros provide the in-line portion of bit fetching.
 * Use CHECK_BIT_BUFFER to ensure there are N bits in get_buffer
 * before using GET_BITS, PEEK_BITS, or DROP_BITS.
 * The variables get_buffer and bits_left are assumed to be locals,
 * but the state struct might not be (jpeg_huff_decode needs this).
 *      CHECK_BIT_BUFFER(state, n, action);
 *              Ensure there are N bits in get_buffer; if suspend, take action.
 *      val = GET_BITS(n);
 *              Fetch next N bits.
 *      val = PEEK_BITS(n);
 *              Fetch next N bits without removing them from the buffer.
 *      DROP_BITS(n);
 *              Discard next N bits.
 * The value N should be a simple variable, not an expression, because it
 * is evaluated multiple times.
 */

#define CHECK_BIT_BUFFER(state, nbits, action) { \
  if (bits_left < (nbits)) { \
    if (!jpeg_fill_bit_buffer(&(state), get_buffer, bits_left, nbits)) \
      { action; } \
    get_buffer = (state).get_buffer;  bits_left = (state).bits_left; \
  } \
}

#define GET_BITS(nbits) \
  (((int)(get_buffer >> (bits_left -= (nbits)))) & ((1 << (nbits)) - 1))

#define PEEK_BITS(nbits) \
  (((int)(get_buffer >> (bits_left -  (nbits)))) & ((1 << (nbits)) - 1))

#define DROP_BITS(nbits) \
  (bits_left -= (nbits))

/* Load up the bit buffer to a depth of at least nbits */
EXTERN(boolean) jpeg_fill_bit_buffer(bitread_working_state *state,
                                     register bit_buf_type get_buffer,
                                     register int bits_left, int nbits);


/*
 * Code for extracting next Huffman-coded symbol from input bit stream.
 * Again, this is time-critical and we make the main paths be macros.
 *
 * We use a lookahead table to process codes of up to HUFF_LOOKAHEAD bits
 * without looping.  Usually, more than 95% of the Huffman codes will be 8
 * or fewer bits long.  The few overlength codes are handled with a loop,
 * which need not be inline code.
 *
 * Notes about the HUFF_DECODE macro:
 * 1. Near the end of the data segment, we may fail to get enough bits
 *    for a lookahead.  In that case, we do it the hard way.
 * 2. If the lookahead table contains no entry, the next code must be
 *    more than HUFF_LOOKAHEAD bits long.
 * 3. jpeg_huff_decode returns -1 if forced to suspend.
 */

#define HUFF_DECODE(result, state, htbl, failaction, slowlabel) { \
  register int nb, look; \
  if (bits_left < HUFF_LOOKAHEAD) { \
    if (!jpeg_fill_bit_buffer(&state, get_buffer, bits_left, 0)) \
      { failaction; } \
    get_buffer = state.get_buffer;  bits_left = state.bits_left; \
    if (bits_left < HUFF_LOOKAHEAD) { \
      nb = 1;  goto slowlabel; \
    } \
  } \
  look = PEEK_BITS(HUFF_LOOKAHEAD); \
  if ((nb = (htbl->lookup[look] >> HUFF_LOOKAHEAD)) <= HUFF_LOOKAHEAD) { \
    DROP_BITS(nb); \
    result = htbl->lookup[look] & ((1 << HUFF_LOOKAHEAD) - 1); \
  } else { \
slowlabel: \
    if ((result = \
         jpeg_huff_decode(&state, get_buffer, bits_left, htbl, nb)) < 0) \
      { failaction; } \
    get_buffer = state.get_buffer;  bits_left = state.bits_left; \
  } \
}

#define HUFF_DECODE_FAST(s, nb, htbl) \
  FILL_BIT_BUFFER_FAST; \
  s = PEEK_BITS(HUFF_LOOKAHEAD); \
  s = htbl->lookup[s]; \
  nb = s >> HUFF_LOOKAHEAD; \
  /* Pre-execute the common case of nb <= HUFF_LOOKAHEAD */ \
  DROP_BITS(nb); \
  s = s & ((1 << HUFF_LOOKAHEAD) - 1); \
  if (nb > HUFF_LOOKAHEAD) { \
    /* Equivalent of jpeg_huff_decode() */ \
    /* Don't use GET_BITS() here because we don't want to modify bits_left */ \
    s = (get_buffer >> bits_left) & ((1 << (nb)) - 1); \
    while (s > htbl->maxcode[nb]) { \
      s <<= 1; \
      s |= GET_BITS(1); \
      nb++; \
    } \
    if (nb > 16) \
      s = 0; \
    else \
      s = htbl->pub->huffval[(int)(s + htbl->valoffset[nb]) & 0xFF]; \
  }

/* Out-of-line case for Huffman code fetching */
EXTERN(int) jpeg_huff_decode(bitread_working_state *state,
                             register bit_buf_type get_buffer,
                             register int bits_left, d_derived_tbl *htbl,
                             int min_bits);<|MERGE_RESOLUTION|>--- conflicted
+++ resolved
@@ -3,17 +3,13 @@
  *
  * This file was part of the Independent JPEG Group's software:
  * Copyright (C) 1991-1997, Thomas G. Lane.
-<<<<<<< HEAD
+ * Lossless JPEG Modifications:
+ * Copyright (C) 1999, Ken Murchison.
  * libjpeg-turbo Modifications:
  * Copyright (C) 2010-2011, 2015-2016, 2021, D. R. Commander.
  * Copyright (C) 2018, Matthias Räncker.
  * For conditions of distribution and use, see the accompanying README.ijg
  * file.
-=======
- * Lossless JPEG Modifications:
- * Copyright (C) 1999, Ken Murchison.
- * For conditions of distribution and use, see the accompanying README file.
->>>>>>> 217d1a75
  *
  * This file contains declarations for Huffman entropy decoding routines
  * that are shared between the sequential decoder (jdhuff.c), the progressive
