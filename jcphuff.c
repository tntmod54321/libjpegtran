--- conflicted
+++ resolved
@@ -3,7 +3,8 @@
  *
  * This file was part of the Independent JPEG Group's software:
  * Copyright (C) 1995-1997, Thomas G. Lane.
-<<<<<<< HEAD
+ * Lossless JPEG Modifications:
+ * Copyright (C) 1999, Ken Murchison.
  * libjpeg-turbo Modifications:
  * Copyright (C) 2011, 2015, 2018, 2021-2022, D. R. Commander.
  * Copyright (C) 2016, 2018, Matthieu Darbois.
@@ -11,11 +12,6 @@
  * Copyright (C) 2021, Alex Richardson.
  * For conditions of distribution and use, see the accompanying README.ijg
  * file.
-=======
- * Lossless JPEG Modifications:
- * Copyright (C) 1999, Ken Murchison.
- * For conditions of distribution and use, see the accompanying README file.
->>>>>>> 217d1a75
  *
  * This file contains Huffman entropy encoding routines for progressive JPEG.
  *
@@ -27,11 +23,10 @@
 #define JPEG_INTERNALS
 #include "jinclude.h"
 #include "jpeglib.h"
-<<<<<<< HEAD
 #ifdef WITH_SIMD
 #include "jsimd.h"
 #else
-#include "jchuff.h"
+#include "jchuff.h"             /* Declarations shared with jc*huff.c */
 #endif
 #include <limits.h>
 
@@ -46,9 +41,6 @@
 #endif
 #endif
 #endif
-=======
-#include "jchuff.h"		/* Declarations shared with jc*huff.c */
->>>>>>> 217d1a75
 
 #ifdef C_PROGRESSIVE_SUPPORTED
 
