--- conflicted
+++ resolved
@@ -3,16 +3,10 @@
  *
  * This file was part of the Independent JPEG Group's software:
  * Copyright (C) 1991-1997, Thomas G. Lane.
-<<<<<<< HEAD
- * It was modified by The libjpeg-turbo Project to include only code and
- * information relevant to libjpeg-turbo.
+ * libjpeg-turbo Modifications:
+ * Copyright (C) 2016, D. R. Commander.
  * For conditions of distribution and use, see the accompanying README.ijg
  * file.
-=======
- * libjpeg-turbo Modifications:
- * Copyright (C) 2016, D. R. Commander.
- * For conditions of distribution and use, see the accompanying README file.
->>>>>>> 2d56acb8
  *
  * This file contains the JPEG system-independent memory management
  * routines.  This code is usable across a wide variety of machines; most
