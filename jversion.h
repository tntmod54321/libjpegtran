--- conflicted
+++ resolved
@@ -25,18 +25,10 @@
 
 #endif
 
-<<<<<<< HEAD
 #define JCOPYRIGHT      "Copyright (C) 1991-2012 Thomas G. Lane, Guido Vollbeding\n" \
                         "Copyright (C) 1999-2006 MIYASAKA Masaru\n" \
                         "Copyright (C) 2009 Pierre Ossman for Cendio AB\n" \
                         "Copyright (C) 2009-2014 D. R. Commander\n" \
                         "Copyright (C) 2009-2011 Nokia Corporation and/or its subsidiary(-ies)"
-=======
-#define JCOPYRIGHT	"Copyright (C) 1991-2010 Thomas G. Lane, Guido Vollbeding\n" \
-			"Copyright (C) 1999-2006 MIYASAKA Masaru\n" \
-			"Copyright (C) 2009 Pierre Ossman for Cendio AB\n" \
-			"Copyright (C) 2009-2014 D. R. Commander\n" \
-			"Copyright (C) 2009-2011 Nokia Corporation and/or its subsidiary(-ies)"
 
-#define JCOPYRIGHT_SHORT "Copyright (C) 1991-2014 The libjpeg-turbo Project and many others"
->>>>>>> 88c7e300
+#define JCOPYRIGHT_SHORT "Copyright (C) 1991-2014 The libjpeg-turbo Project and many others"