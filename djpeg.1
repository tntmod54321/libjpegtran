--- conflicted
+++ resolved
@@ -1,8 +1,4 @@
-<<<<<<< HEAD
-.TH DJPEG 1 "19 January 2017"
-=======
-.TH DJPEG 1 "18 March 2017"
->>>>>>> 6a2b0674
+TH DJPEG 1 "18 March 2017"
 .SH NAME
 djpeg \- decompress a JPEG file to an image file
 .SH SYNOPSIS
