--- conflicted
+++ resolved
@@ -3,18 +3,12 @@
  *
  * This file was part of the Independent JPEG Group's software:
  * Copyright (C) 1991-1996, Thomas G. Lane.
-<<<<<<< HEAD
  * libjpeg-turbo Modifications:
  * Copyright 2009 Pierre Ossman <ossman@cendio.se> for Cendio AB
  * Copyright (C) 2009-2012, 2015, 2022, D. R. Commander.
  * Copyright (C) 2014, MIPS Technologies, Inc., California.
  * For conditions of distribution and use, see the accompanying README.ijg
  * file.
-=======
- * Lossless JPEG Modifications:
- * Copyright (C) 2022, D. R. Commander.
- * For conditions of distribution and use, see the accompanying README file.
->>>>>>> af618ffe
  *
  * This file contains input colorspace conversion routines.
  */
@@ -590,23 +584,13 @@
   switch (cinfo->jpeg_color_space) {
   case JCS_GRAYSCALE:
     if (cinfo->master->lossless &&
-	cinfo->in_color_space != cinfo->jpeg_color_space)
+        cinfo->in_color_space != cinfo->jpeg_color_space)
       ERREXIT(cinfo, JERR_CONVERSION_NOTIMPL);
     if (cinfo->num_components != 1)
       ERREXIT(cinfo, JERR_BAD_J_COLORSPACE);
     if (cinfo->in_color_space == JCS_GRAYSCALE)
       cconvert->pub._color_convert = grayscale_convert;
-    else if (cinfo->in_color_space == JCS_RGB ||
-             cinfo->in_color_space == JCS_EXT_RGB ||
-             cinfo->in_color_space == JCS_EXT_RGBX ||
-             cinfo->in_color_space == JCS_EXT_BGR ||
-             cinfo->in_color_space == JCS_EXT_BGRX ||
-             cinfo->in_color_space == JCS_EXT_XBGR ||
-             cinfo->in_color_space == JCS_EXT_XRGB ||
-             cinfo->in_color_space == JCS_EXT_RGBA ||
-             cinfo->in_color_space == JCS_EXT_BGRA ||
-             cinfo->in_color_space == JCS_EXT_ABGR ||
-             cinfo->in_color_space == JCS_EXT_ARGB) {
+    else if (IsExtRGB(cinfo->in_color_space)) {
 #ifdef WITH_SIMD
       if (jsimd_can_rgb_gray())
         cconvert->pub._color_convert = jsimd_rgb_gray_convert;
@@ -623,8 +607,7 @@
     break;
 
   case JCS_RGB:
-    if (cinfo->master->lossless &&
-	cinfo->in_color_space != cinfo->jpeg_color_space)
+    if (cinfo->master->lossless && !IsExtRGB(cinfo->in_color_space))
       ERREXIT(cinfo, JERR_CONVERSION_NOTIMPL);
     if (cinfo->num_components != 3)
       ERREXIT(cinfo, JERR_BAD_J_COLORSPACE);
@@ -638,17 +621,7 @@
       else
 #endif
         cconvert->pub._color_convert = null_convert;
-    } else if (cinfo->in_color_space == JCS_RGB ||
-               cinfo->in_color_space == JCS_EXT_RGB ||
-               cinfo->in_color_space == JCS_EXT_RGBX ||
-               cinfo->in_color_space == JCS_EXT_BGR ||
-               cinfo->in_color_space == JCS_EXT_BGRX ||
-               cinfo->in_color_space == JCS_EXT_XBGR ||
-               cinfo->in_color_space == JCS_EXT_XRGB ||
-               cinfo->in_color_space == JCS_EXT_RGBA ||
-               cinfo->in_color_space == JCS_EXT_BGRA ||
-               cinfo->in_color_space == JCS_EXT_ABGR ||
-               cinfo->in_color_space == JCS_EXT_ARGB)
+    } else if (IsExtRGB(cinfo->in_color_space))
       cconvert->pub._color_convert = rgb_rgb_convert;
     else
       ERREXIT(cinfo, JERR_CONVERSION_NOTIMPL);
@@ -656,21 +629,11 @@
 
   case JCS_YCbCr:
     if (cinfo->master->lossless &&
-	cinfo->in_color_space != cinfo->jpeg_color_space)
+        cinfo->in_color_space != cinfo->jpeg_color_space)
       ERREXIT(cinfo, JERR_CONVERSION_NOTIMPL);
     if (cinfo->num_components != 3)
       ERREXIT(cinfo, JERR_BAD_J_COLORSPACE);
-    if (cinfo->in_color_space == JCS_RGB ||
-        cinfo->in_color_space == JCS_EXT_RGB ||
-        cinfo->in_color_space == JCS_EXT_RGBX ||
-        cinfo->in_color_space == JCS_EXT_BGR ||
-        cinfo->in_color_space == JCS_EXT_BGRX ||
-        cinfo->in_color_space == JCS_EXT_XBGR ||
-        cinfo->in_color_space == JCS_EXT_XRGB ||
-        cinfo->in_color_space == JCS_EXT_RGBA ||
-        cinfo->in_color_space == JCS_EXT_BGRA ||
-        cinfo->in_color_space == JCS_EXT_ABGR ||
-        cinfo->in_color_space == JCS_EXT_ARGB) {
+    if (IsExtRGB(cinfo->in_color_space)) {
 #ifdef WITH_SIMD
       if (jsimd_can_rgb_ycc())
         cconvert->pub._color_convert = jsimd_rgb_ycc_convert;
@@ -693,7 +656,7 @@
 
   case JCS_CMYK:
     if (cinfo->master->lossless &&
-	cinfo->in_color_space != cinfo->jpeg_color_space)
+        cinfo->in_color_space != cinfo->jpeg_color_space)
       ERREXIT(cinfo, JERR_CONVERSION_NOTIMPL);
     if (cinfo->num_components != 4)
       ERREXIT(cinfo, JERR_BAD_J_COLORSPACE);
@@ -710,7 +673,7 @@
 
   case JCS_YCCK:
     if (cinfo->master->lossless &&
-	cinfo->in_color_space != cinfo->jpeg_color_space)
+        cinfo->in_color_space != cinfo->jpeg_color_space)
       ERREXIT(cinfo, JERR_CONVERSION_NOTIMPL);
     if (cinfo->num_components != 4)
       ERREXIT(cinfo, JERR_BAD_J_COLORSPACE);
@@ -740,13 +703,4 @@
       cconvert->pub._color_convert = null_convert;
     break;
   }
-
-  /* Prevent lossy color conversion in lossless mode */
-  if (cinfo->master->lossless) {
-    if ((cinfo->jpeg_color_space == JCS_GRAYSCALE &&
-         cinfo->in_color_space != JCS_GRAYSCALE) ||
-        (cinfo->jpeg_color_space != JCS_GRAYSCALE &&
-         cconvert->pub._color_convert != null_convert))
-      ERREXIT(cinfo, JERR_CONVERSION_NOTIMPL);
-  }
 }