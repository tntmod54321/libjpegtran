--- conflicted
+++ resolved
@@ -3,17 +3,12 @@
  *
  * This file was part of the Independent JPEG Group's software:
  * Copyright (C) 1994-1998, Thomas G. Lane.
-<<<<<<< HEAD
+ * Lossless JPEG Modifications:
+ * Copyright (C) 1999, Ken Murchison.
  * libjpeg-turbo Modifications:
  * Copyright (C) 2016, 2022, D. R. Commander.
  * For conditions of distribution and use, see the accompanying README.ijg
  * file.
-=======
- * Lossless JPEG Modifications:
- * Copyright (C) 1999, Ken Murchison.
- * Copyright (C) 2022, D. R. Commander.
- * For conditions of distribution and use, see the accompanying README file.
->>>>>>> 217d1a75
  *
  * This file contains application interface code for the decompression half
  * of the JPEG library.  These are the "minimum" API routines that may be
@@ -98,15 +93,9 @@
    * here.
    */
   cinfo->master = (struct jpeg_decomp_master *)
-<<<<<<< HEAD
     (*cinfo->mem->alloc_small) ((j_common_ptr)cinfo, JPOOL_PERMANENT,
                                 sizeof(my_decomp_master));
   memset(cinfo->master, 0, sizeof(my_decomp_master));
-=======
-      (*cinfo->mem->alloc_small) ((j_common_ptr) cinfo, JPOOL_PERMANENT,
-				  SIZEOF(my_decomp_master));
-  MEMZERO(cinfo->master, SIZEOF(my_decomp_master));
->>>>>>> 217d1a75
 }
 
 
@@ -176,16 +165,11 @@
       else if (cid0 == 82 && cid1 == 71 && cid2 == 66)
         cinfo->jpeg_color_space = JCS_RGB; /* ASCII 'R', 'G', 'B' */
       else {
-<<<<<<< HEAD
         TRACEMS3(cinfo, 1, JTRC_UNKNOWN_IDS, cid0, cid1, cid2);
-        cinfo->jpeg_color_space = JCS_YCbCr; /* assume it's YCbCr */
-=======
-	TRACEMS3(cinfo, 1, JTRC_UNKNOWN_IDS, cid0, cid1, cid2);
-	if (cinfo->master->lossless)
-	  cinfo->jpeg_color_space = JCS_RGB; /* assume it's RGB */
-	else
-	  cinfo->jpeg_color_space = JCS_YCbCr; /* assume it's YCbCr */
->>>>>>> 217d1a75
+        if (cinfo->master->lossless)
+          cinfo->jpeg_color_space = JCS_RGB; /* assume it's RGB */
+        else
+          cinfo->jpeg_color_space = JCS_YCbCr; /* assume it's YCbCr */
       }
     }
     /* Always guess RGB is proper output colorspace. */
