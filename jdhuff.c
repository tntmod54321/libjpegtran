--- conflicted
+++ resolved
@@ -4,14 +4,9 @@
  * This file was part of the Independent JPEG Group's software:
  * Copyright (C) 1991-1997, Thomas G. Lane.
  * libjpeg-turbo Modifications:
-<<<<<<< HEAD
- * Copyright (C) 2009-2011, 2015, D. R. Commander.
+ * Copyright (C) 2009-2011, 2016, D. R. Commander.
  * For conditions of distribution and use, see the accompanying README.ijg
  * file.
-=======
- * Copyright (C) 2009-2011, 2016, D. R. Commander.
- * For conditions of distribution and use, see the accompanying README file.
->>>>>>> 2d56acb8
  *
  * This file contains Huffman entropy decoding routines.
  *
