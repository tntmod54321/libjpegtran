/*
 * jdarith.c
 *
<<<<<<< HEAD
 * This file was part of the Independent JPEG Group's software:
 * Developed 1997-2009 by Guido Vollbeding.
 * libjpeg-turbo Modifications:
 * Copyright (C) 2015, D. R. Commander.
 * For conditions of distribution and use, see the accompanying README.ijg
 * file.
=======
 * Developed 1997-2015 by Guido Vollbeding.
 * This file is part of the Independent JPEG Group's software.
 * For conditions of distribution and use, see the accompanying README file.
>>>>>>> a560e4b4
 *
 * This file contains portable arithmetic entropy decoding routines for JPEG
 * (implementing the ISO/IEC IS 10918-1 and CCITT Recommendation ITU-T T.81).
 *
 * Both sequential and progressive modes are supported in this single module.
 *
 * Suspension is not currently supported in this module.
 */

#define JPEG_INTERNALS
#include "jinclude.h"
#include "jpeglib.h"


/* Expanded entropy decoder object for arithmetic decoding. */

typedef struct {
  struct jpeg_entropy_decoder pub; /* public fields */

  JLONG c;       /* C register, base of coding interval + input bit buffer */
  JLONG a;               /* A register, normalized size of coding interval */
  int ct;     /* bit shift counter, # of bits left in bit buffer part of C */
                                                         /* init: ct = -16 */
                                                         /* run: ct = 0..7 */
                                                         /* error: ct = -1 */
  int last_dc_val[MAX_COMPS_IN_SCAN]; /* last DC coef for each component */
  int dc_context[MAX_COMPS_IN_SCAN]; /* context index for DC conditioning */

  unsigned int restarts_to_go;  /* MCUs left in this restart interval */

  /* Pointers to statistics areas (these workspaces have image lifespan) */
  unsigned char * dc_stats[NUM_ARITH_TBLS];
  unsigned char * ac_stats[NUM_ARITH_TBLS];

  /* Statistics bin for coding with fixed probability 0.5 */
  unsigned char fixed_bin[4];
} arith_entropy_decoder;

typedef arith_entropy_decoder * arith_entropy_ptr;

/* The following two definitions specify the allocation chunk size
 * for the statistics area.
 * According to sections F.1.4.4.1.3 and F.1.4.4.2, we need at least
 * 49 statistics bins for DC, and 245 statistics bins for AC coding.
 *
 * We use a compact representation with 1 byte per statistics bin,
 * thus the numbers directly represent byte sizes.
 * This 1 byte per statistics bin contains the meaning of the MPS
 * (more probable symbol) in the highest bit (mask 0x80), and the
 * index into the probability estimation state machine table
 * in the lower bits (mask 0x7F).
 */

#define DC_STAT_BINS 64
#define AC_STAT_BINS 256


LOCAL(int)
get_byte (j_decompress_ptr cinfo)
/* Read next input byte; we do not support suspension in this module. */
{
  struct jpeg_source_mgr * src = cinfo->src;

  if (src->bytes_in_buffer == 0)
    if (! (*src->fill_input_buffer) (cinfo))
      ERREXIT(cinfo, JERR_CANT_SUSPEND);
  src->bytes_in_buffer--;
  return GETJOCTET(*src->next_input_byte++);
}


/*
 * The core arithmetic decoding routine (common in JPEG and JBIG).
 * This needs to go as fast as possible.
 * Machine-dependent optimization facilities
 * are not utilized in this portable implementation.
 * However, this code should be fairly efficient and
 * may be a good base for further optimizations anyway.
 *
 * Return value is 0 or 1 (binary decision).
 *
 * Note: I've changed the handling of the code base & bit
 * buffer register C compared to other implementations
 * based on the standards layout & procedures.
 * While it also contains both the actual base of the
 * coding interval (16 bits) and the next-bits buffer,
 * the cut-point between these two parts is floating
 * (instead of fixed) with the bit shift counter CT.
 * Thus, we also need only one (variable instead of
 * fixed size) shift for the LPS/MPS decision, and
 * we can do away with any renormalization update
 * of C (except for new data insertion, of course).
 *
 * I've also introduced a new scheme for accessing
 * the probability estimation state machine table,
 * derived from Markus Kuhn's JBIG implementation.
 */

LOCAL(int)
arith_decode (j_decompress_ptr cinfo, unsigned char *st)
{
  register arith_entropy_ptr e = (arith_entropy_ptr) cinfo->entropy;
  register unsigned char nl, nm;
  register JLONG qe, temp;
  register int sv, data;

  /* Renormalization & data input per section D.2.6 */
  while (e->a < 0x8000L) {
    if (--e->ct < 0) {
      /* Need to fetch next data byte */
      if (cinfo->unread_marker)
        data = 0;               /* stuff zero data */
      else {
        data = get_byte(cinfo); /* read next input byte */
        if (data == 0xFF) {     /* zero stuff or marker code */
          do data = get_byte(cinfo);
          while (data == 0xFF); /* swallow extra 0xFF bytes */
          if (data == 0)
            data = 0xFF;        /* discard stuffed zero byte */
          else {
            /* Note: Different from the Huffman decoder, hitting
             * a marker while processing the compressed data
             * segment is legal in arithmetic coding.
             * The convention is to supply zero data
             * then until decoding is complete.
             */
            cinfo->unread_marker = data;
            data = 0;
          }
        }
      }
      e->c = (e->c << 8) | data; /* insert data into C register */
      if ((e->ct += 8) < 0)      /* update bit shift counter */
        /* Need more initial bytes */
        if (++e->ct == 0)
          /* Got 2 initial bytes -> re-init A and exit loop */
          e->a = 0x8000L; /* => e->a = 0x10000L after loop exit */
    }
    e->a <<= 1;
  }

  /* Fetch values from our compact representation of Table D.2:
   * Qe values and probability estimation state machine
   */
  sv = *st;
  qe = jpeg_aritab[sv & 0x7F];  /* => Qe_Value */
  nl = qe & 0xFF; qe >>= 8;     /* Next_Index_LPS + Switch_MPS */
  nm = qe & 0xFF; qe >>= 8;     /* Next_Index_MPS */

  /* Decode & estimation procedures per sections D.2.4 & D.2.5 */
  temp = e->a - qe;
  e->a = temp;
  temp <<= e->ct;
  if (e->c >= temp) {
    e->c -= temp;
    /* Conditional LPS (less probable symbol) exchange */
    if (e->a < qe) {
      e->a = qe;
      *st = (sv & 0x80) ^ nm;   /* Estimate_after_MPS */
    } else {
      e->a = qe;
      *st = (sv & 0x80) ^ nl;   /* Estimate_after_LPS */
      sv ^= 0x80;               /* Exchange LPS/MPS */
    }
  } else if (e->a < 0x8000L) {
    /* Conditional MPS (more probable symbol) exchange */
    if (e->a < qe) {
      *st = (sv & 0x80) ^ nl;   /* Estimate_after_LPS */
      sv ^= 0x80;               /* Exchange LPS/MPS */
    } else {
      *st = (sv & 0x80) ^ nm;   /* Estimate_after_MPS */
    }
  }

  return sv >> 7;
}


/*
 * Check for a restart marker & resynchronize decoder.
 */

LOCAL(void)
process_restart (j_decompress_ptr cinfo)
{
  arith_entropy_ptr entropy = (arith_entropy_ptr) cinfo->entropy;
  int ci;
  jpeg_component_info * compptr;

  /* Advance past the RSTn marker */
  if (! (*cinfo->marker->read_restart_marker) (cinfo))
    ERREXIT(cinfo, JERR_CANT_SUSPEND);

  /* Re-initialize statistics areas */
  for (ci = 0; ci < cinfo->comps_in_scan; ci++) {
    compptr = cinfo->cur_comp_info[ci];
    if (! cinfo->progressive_mode || (cinfo->Ss == 0 && cinfo->Ah == 0)) {
      MEMZERO(entropy->dc_stats[compptr->dc_tbl_no], DC_STAT_BINS);
      /* Reset DC predictions to 0 */
      entropy->last_dc_val[ci] = 0;
      entropy->dc_context[ci] = 0;
    }
    if (! cinfo->progressive_mode || cinfo->Ss) {
      MEMZERO(entropy->ac_stats[compptr->ac_tbl_no], AC_STAT_BINS);
    }
  }

  /* Reset arithmetic decoding variables */
  entropy->c = 0;
  entropy->a = 0;
  entropy->ct = -16;    /* force reading 2 initial bytes to fill C */

  /* Reset restart counter */
  entropy->restarts_to_go = cinfo->restart_interval;
}


/*
 * Arithmetic MCU decoding.
 * Each of these routines decodes and returns one MCU's worth of
 * arithmetic-compressed coefficients.
 * The coefficients are reordered from zigzag order into natural array order,
 * but are not dequantized.
 *
 * The i'th block of the MCU is stored into the block pointed to by
 * MCU_data[i].  WE ASSUME THIS AREA IS INITIALLY ZEROED BY THE CALLER.
 */

/*
 * MCU decoding for DC initial scan (either spectral selection,
 * or first pass of successive approximation).
 */

METHODDEF(boolean)
decode_mcu_DC_first (j_decompress_ptr cinfo, JBLOCKROW *MCU_data)
{
  arith_entropy_ptr entropy = (arith_entropy_ptr) cinfo->entropy;
  JBLOCKROW block;
  unsigned char *st;
  int blkn, ci, tbl, sign;
  int v, m;

  /* Process restart marker if needed */
  if (cinfo->restart_interval) {
    if (entropy->restarts_to_go == 0)
      process_restart(cinfo);
    entropy->restarts_to_go--;
  }

  if (entropy->ct == -1) return TRUE;   /* if error do nothing */

  /* Outer loop handles each block in the MCU */

  for (blkn = 0; blkn < cinfo->blocks_in_MCU; blkn++) {
    block = MCU_data[blkn];
    ci = cinfo->MCU_membership[blkn];
    tbl = cinfo->cur_comp_info[ci]->dc_tbl_no;

    /* Sections F.2.4.1 & F.1.4.4.1: Decoding of DC coefficients */

    /* Table F.4: Point to statistics bin S0 for DC coefficient coding */
    st = entropy->dc_stats[tbl] + entropy->dc_context[ci];

    /* Figure F.19: Decode_DC_DIFF */
    if (arith_decode(cinfo, st) == 0)
      entropy->dc_context[ci] = 0;
    else {
      /* Figure F.21: Decoding nonzero value v */
      /* Figure F.22: Decoding the sign of v */
      sign = arith_decode(cinfo, st + 1);
      st += 2; st += sign;
      /* Figure F.23: Decoding the magnitude category of v */
      if ((m = arith_decode(cinfo, st)) != 0) {
        st = entropy->dc_stats[tbl] + 20;       /* Table F.4: X1 = 20 */
        while (arith_decode(cinfo, st)) {
          if ((m <<= 1) == 0x8000) {
            WARNMS(cinfo, JWRN_ARITH_BAD_CODE);
            entropy->ct = -1;                   /* magnitude overflow */
            return TRUE;
          }
          st += 1;
        }
      }
      /* Section F.1.4.4.1.2: Establish dc_context conditioning category */
      if (m < (int) ((1L << cinfo->arith_dc_L[tbl]) >> 1))
        entropy->dc_context[ci] = 0;               /* zero diff category */
      else if (m > (int) ((1L << cinfo->arith_dc_U[tbl]) >> 1))
        entropy->dc_context[ci] = 12 + (sign * 4); /* large diff category */
      else
        entropy->dc_context[ci] = 4 + (sign * 4);  /* small diff category */
      v = m;
      /* Figure F.24: Decoding the magnitude bit pattern of v */
      st += 14;
      while (m >>= 1)
        if (arith_decode(cinfo, st)) v |= m;
      v += 1; if (sign) v = -v;
      entropy->last_dc_val[ci] += v;
    }

    /* Scale and output the DC coefficient (assumes jpeg_natural_order[0]=0) */
    (*block)[0] = (JCOEF) LEFT_SHIFT(entropy->last_dc_val[ci], cinfo->Al);
  }

  return TRUE;
}


/*
 * MCU decoding for AC initial scan (either spectral selection,
 * or first pass of successive approximation).
 */

METHODDEF(boolean)
decode_mcu_AC_first (j_decompress_ptr cinfo, JBLOCKROW *MCU_data)
{
  arith_entropy_ptr entropy = (arith_entropy_ptr) cinfo->entropy;
  JBLOCKROW block;
  unsigned char *st;
  int tbl, sign, k;
  int v, m;

  /* Process restart marker if needed */
  if (cinfo->restart_interval) {
    if (entropy->restarts_to_go == 0)
      process_restart(cinfo);
    entropy->restarts_to_go--;
  }

  if (entropy->ct == -1) return TRUE;   /* if error do nothing */

  /* There is always only one block per MCU */
  block = MCU_data[0];
  tbl = cinfo->cur_comp_info[0]->ac_tbl_no;

  /* Sections F.2.4.2 & F.1.4.4.2: Decoding of AC coefficients */

  /* Figure F.20: Decode_AC_coefficients */
<<<<<<< HEAD
  for (k = cinfo->Ss; k <= cinfo->Se; k++) {
    st = entropy->ac_stats[tbl] + 3 * (k - 1);
    if (arith_decode(cinfo, st)) break;         /* EOB flag */
    while (arith_decode(cinfo, st + 1) == 0) {
      st += 3; k++;
      if (k > cinfo->Se) {
        WARNMS(cinfo, JWRN_ARITH_BAD_CODE);
        entropy->ct = -1;                       /* spectral overflow */
        return TRUE;
=======
  k = cinfo->Ss - 1;
  do {
    st = entropy->ac_stats[tbl] + 3 * k;
    if (arith_decode(cinfo, st)) break;		/* EOB flag */
    for (;;) {
      k++;
      if (arith_decode(cinfo, st + 1)) break;
      st += 3;
      if (k >= cinfo->Se) {
	WARNMS(cinfo, JWRN_ARITH_BAD_CODE);
	entropy->ct = -1;			/* spectral overflow */
	return TRUE;
>>>>>>> a560e4b4
      }
    }
    /* Figure F.21: Decoding nonzero value v */
    /* Figure F.22: Decoding the sign of v */
    sign = arith_decode(cinfo, entropy->fixed_bin);
    st += 2;
    /* Figure F.23: Decoding the magnitude category of v */
    if ((m = arith_decode(cinfo, st)) != 0) {
      if (arith_decode(cinfo, st)) {
        m <<= 1;
        st = entropy->ac_stats[tbl] +
             (k <= cinfo->arith_ac_K[tbl] ? 189 : 217);
        while (arith_decode(cinfo, st)) {
          if ((m <<= 1) == 0x8000) {
            WARNMS(cinfo, JWRN_ARITH_BAD_CODE);
            entropy->ct = -1;                   /* magnitude overflow */
            return TRUE;
          }
          st += 1;
        }
      }
    }
    v = m;
    /* Figure F.24: Decoding the magnitude bit pattern of v */
    st += 14;
    while (m >>= 1)
      if (arith_decode(cinfo, st)) v |= m;
    v += 1; if (sign) v = -v;
    /* Scale and output coefficient in natural (dezigzagged) order */
<<<<<<< HEAD
    (*block)[jpeg_natural_order[k]] = (JCOEF) (v << cinfo->Al);
  }
=======
    (*block)[natural_order[k]] = (JCOEF) (v << cinfo->Al);
  } while (k < cinfo->Se);
>>>>>>> a560e4b4

  return TRUE;
}


/*
 * MCU decoding for DC successive approximation refinement scan.
 * Note: we assume such scans can be multi-component,
 * although the spec is not very clear on the point.
 */

METHODDEF(boolean)
decode_mcu_DC_refine (j_decompress_ptr cinfo, JBLOCKROW *MCU_data)
{
  arith_entropy_ptr entropy = (arith_entropy_ptr) cinfo->entropy;
  unsigned char *st;
  int p1, blkn;

  /* Process restart marker if needed */
  if (cinfo->restart_interval) {
    if (entropy->restarts_to_go == 0)
      process_restart(cinfo);
    entropy->restarts_to_go--;
  }

  st = entropy->fixed_bin;      /* use fixed probability estimation */
  p1 = 1 << cinfo->Al;          /* 1 in the bit position being coded */

  /* Outer loop handles each block in the MCU */

  for (blkn = 0; blkn < cinfo->blocks_in_MCU; blkn++) {
    /* Encoded data is simply the next bit of the two's-complement DC value */
    if (arith_decode(cinfo, st))
      MCU_data[blkn][0][0] |= p1;
  }

  return TRUE;
}


/*
 * MCU decoding for AC successive approximation refinement scan.
 */

METHODDEF(boolean)
decode_mcu_AC_refine (j_decompress_ptr cinfo, JBLOCKROW *MCU_data)
{
  arith_entropy_ptr entropy = (arith_entropy_ptr) cinfo->entropy;
  JBLOCKROW block;
  JCOEFPTR thiscoef;
  unsigned char *st;
  int tbl, k, kex;
  int p1, m1;

  /* Process restart marker if needed */
  if (cinfo->restart_interval) {
    if (entropy->restarts_to_go == 0)
      process_restart(cinfo);
    entropy->restarts_to_go--;
  }

  if (entropy->ct == -1) return TRUE;   /* if error do nothing */

  /* There is always only one block per MCU */
  block = MCU_data[0];
  tbl = cinfo->cur_comp_info[0]->ac_tbl_no;

  p1 = 1 << cinfo->Al;          /* 1 in the bit position being coded */
  m1 = (-1) << cinfo->Al;       /* -1 in the bit position being coded */

  /* Establish EOBx (previous stage end-of-block) index */
<<<<<<< HEAD
  for (kex = cinfo->Se; kex > 0; kex--)
    if ((*block)[jpeg_natural_order[kex]]) break;

  for (k = cinfo->Ss; k <= cinfo->Se; k++) {
    st = entropy->ac_stats[tbl] + 3 * (k - 1);
    if (k > kex)
      if (arith_decode(cinfo, st)) break;       /* EOB flag */
    for (;;) {
      thiscoef = *block + jpeg_natural_order[k];
      if (*thiscoef) {                          /* previously nonzero coef */
        if (arith_decode(cinfo, st + 2)) {
          if (*thiscoef < 0)
            *thiscoef += m1;
          else
            *thiscoef += p1;
        }
        break;
=======
  kex = cinfo->Se;
  do {
    if ((*block)[natural_order[kex]]) break;
  } while (--kex);

  k = cinfo->Ss - 1;
  do {
    st = entropy->ac_stats[tbl] + 3 * k;
    if (k >= kex)
      if (arith_decode(cinfo, st)) break;	/* EOB flag */
    for (;;) {
      thiscoef = *block + natural_order[++k];
      if (*thiscoef) {				/* previously nonzero coef */
	if (arith_decode(cinfo, st + 2)) {
	  if (*thiscoef < 0)
	    *thiscoef += m1;
	  else
	    *thiscoef += p1;
	}
	break;
>>>>>>> a560e4b4
      }
      if (arith_decode(cinfo, st + 1)) {        /* newly nonzero coef */
        if (arith_decode(cinfo, entropy->fixed_bin))
          *thiscoef = m1;
        else
          *thiscoef = p1;
        break;
      }
<<<<<<< HEAD
      st += 3; k++;
      if (k > cinfo->Se) {
        WARNMS(cinfo, JWRN_ARITH_BAD_CODE);
        entropy->ct = -1;                       /* spectral overflow */
        return TRUE;
=======
      st += 3;
      if (k >= cinfo->Se) {
	WARNMS(cinfo, JWRN_ARITH_BAD_CODE);
	entropy->ct = -1;			/* spectral overflow */
	return TRUE;
>>>>>>> a560e4b4
      }
    }
  } while (k < cinfo->Se);

  return TRUE;
}


/*
 * Decode one MCU's worth of arithmetic-compressed coefficients.
 */

METHODDEF(boolean)
decode_mcu (j_decompress_ptr cinfo, JBLOCKROW *MCU_data)
{
  arith_entropy_ptr entropy = (arith_entropy_ptr) cinfo->entropy;
  jpeg_component_info * compptr;
  JBLOCKROW block;
  unsigned char *st;
  int blkn, ci, tbl, sign, k;
  int v, m;

  /* Process restart marker if needed */
  if (cinfo->restart_interval) {
    if (entropy->restarts_to_go == 0)
      process_restart(cinfo);
    entropy->restarts_to_go--;
  }

  if (entropy->ct == -1) return TRUE;   /* if error do nothing */

  /* Outer loop handles each block in the MCU */

  for (blkn = 0; blkn < cinfo->blocks_in_MCU; blkn++) {
    block = MCU_data ? MCU_data[blkn] : NULL;
    ci = cinfo->MCU_membership[blkn];
    compptr = cinfo->cur_comp_info[ci];

    /* Sections F.2.4.1 & F.1.4.4.1: Decoding of DC coefficients */

    tbl = compptr->dc_tbl_no;

    /* Table F.4: Point to statistics bin S0 for DC coefficient coding */
    st = entropy->dc_stats[tbl] + entropy->dc_context[ci];

    /* Figure F.19: Decode_DC_DIFF */
    if (arith_decode(cinfo, st) == 0)
      entropy->dc_context[ci] = 0;
    else {
      /* Figure F.21: Decoding nonzero value v */
      /* Figure F.22: Decoding the sign of v */
      sign = arith_decode(cinfo, st + 1);
      st += 2; st += sign;
      /* Figure F.23: Decoding the magnitude category of v */
      if ((m = arith_decode(cinfo, st)) != 0) {
        st = entropy->dc_stats[tbl] + 20;       /* Table F.4: X1 = 20 */
        while (arith_decode(cinfo, st)) {
          if ((m <<= 1) == 0x8000) {
            WARNMS(cinfo, JWRN_ARITH_BAD_CODE);
            entropy->ct = -1;                   /* magnitude overflow */
            return TRUE;
          }
          st += 1;
        }
      }
      /* Section F.1.4.4.1.2: Establish dc_context conditioning category */
      if (m < (int) ((1L << cinfo->arith_dc_L[tbl]) >> 1))
        entropy->dc_context[ci] = 0;               /* zero diff category */
      else if (m > (int) ((1L << cinfo->arith_dc_U[tbl]) >> 1))
        entropy->dc_context[ci] = 12 + (sign * 4); /* large diff category */
      else
        entropy->dc_context[ci] = 4 + (sign * 4);  /* small diff category */
      v = m;
      /* Figure F.24: Decoding the magnitude bit pattern of v */
      st += 14;
      while (m >>= 1)
        if (arith_decode(cinfo, st)) v |= m;
      v += 1; if (sign) v = -v;
      entropy->last_dc_val[ci] += v;
    }

    if (block)
      (*block)[0] = (JCOEF) entropy->last_dc_val[ci];

    /* Sections F.2.4.2 & F.1.4.4.2: Decoding of AC coefficients */

    tbl = compptr->ac_tbl_no;

    /* Figure F.20: Decode_AC_coefficients */
    for (k = 1; k <= DCTSIZE2 - 1; k++) {
      st = entropy->ac_stats[tbl] + 3 * (k - 1);
      if (arith_decode(cinfo, st)) break;       /* EOB flag */
      while (arith_decode(cinfo, st + 1) == 0) {
        st += 3; k++;
        if (k > DCTSIZE2 - 1) {
          WARNMS(cinfo, JWRN_ARITH_BAD_CODE);
          entropy->ct = -1;                     /* spectral overflow */
          return TRUE;
        }
      }
      /* Figure F.21: Decoding nonzero value v */
      /* Figure F.22: Decoding the sign of v */
      sign = arith_decode(cinfo, entropy->fixed_bin);
      st += 2;
      /* Figure F.23: Decoding the magnitude category of v */
      if ((m = arith_decode(cinfo, st)) != 0) {
        if (arith_decode(cinfo, st)) {
          m <<= 1;
          st = entropy->ac_stats[tbl] +
               (k <= cinfo->arith_ac_K[tbl] ? 189 : 217);
          while (arith_decode(cinfo, st)) {
            if ((m <<= 1) == 0x8000) {
              WARNMS(cinfo, JWRN_ARITH_BAD_CODE);
              entropy->ct = -1;                 /* magnitude overflow */
              return TRUE;
            }
            st += 1;
          }
        }
      }
      v = m;
      /* Figure F.24: Decoding the magnitude bit pattern of v */
      st += 14;
      while (m >>= 1)
        if (arith_decode(cinfo, st)) v |= m;
      v += 1; if (sign) v = -v;
      if (block)
        (*block)[jpeg_natural_order[k]] = (JCOEF) v;
    }
  }

  return TRUE;
}


/*
 * Initialize for an arithmetic-compressed scan.
 */

METHODDEF(void)
start_pass (j_decompress_ptr cinfo)
{
  arith_entropy_ptr entropy = (arith_entropy_ptr) cinfo->entropy;
  int ci, tbl;
  jpeg_component_info * compptr;

  if (cinfo->progressive_mode) {
    /* Validate progressive scan parameters */
    if (cinfo->Ss == 0) {
      if (cinfo->Se != 0)
        goto bad;
    } else {
      /* need not check Ss/Se < 0 since they came from unsigned bytes */
      if (cinfo->Se < cinfo->Ss || cinfo->Se > DCTSIZE2 - 1)
        goto bad;
      /* AC scans may have only one component */
      if (cinfo->comps_in_scan != 1)
        goto bad;
    }
    if (cinfo->Ah != 0) {
      /* Successive approximation refinement scan: must have Al = Ah-1. */
      if (cinfo->Ah-1 != cinfo->Al)
        goto bad;
    }
    if (cinfo->Al > 13) {       /* need not check for < 0 */
      bad:
      ERREXIT4(cinfo, JERR_BAD_PROGRESSION,
               cinfo->Ss, cinfo->Se, cinfo->Ah, cinfo->Al);
    }
    /* Update progression status, and verify that scan order is legal.
     * Note that inter-scan inconsistencies are treated as warnings
     * not fatal errors ... not clear if this is right way to behave.
     */
    for (ci = 0; ci < cinfo->comps_in_scan; ci++) {
      int coefi, cindex = cinfo->cur_comp_info[ci]->component_index;
      int *coef_bit_ptr = & cinfo->coef_bits[cindex][0];
      if (cinfo->Ss && coef_bit_ptr[0] < 0) /* AC without prior DC scan */
        WARNMS2(cinfo, JWRN_BOGUS_PROGRESSION, cindex, 0);
      for (coefi = cinfo->Ss; coefi <= cinfo->Se; coefi++) {
        int expected = (coef_bit_ptr[coefi] < 0) ? 0 : coef_bit_ptr[coefi];
        if (cinfo->Ah != expected)
          WARNMS2(cinfo, JWRN_BOGUS_PROGRESSION, cindex, coefi);
        coef_bit_ptr[coefi] = cinfo->Al;
      }
    }
    /* Select MCU decoding routine */
    if (cinfo->Ah == 0) {
      if (cinfo->Ss == 0)
        entropy->pub.decode_mcu = decode_mcu_DC_first;
      else
        entropy->pub.decode_mcu = decode_mcu_AC_first;
    } else {
      if (cinfo->Ss == 0)
        entropy->pub.decode_mcu = decode_mcu_DC_refine;
      else
        entropy->pub.decode_mcu = decode_mcu_AC_refine;
    }
  } else {
    /* Check that the scan parameters Ss, Se, Ah/Al are OK for sequential JPEG.
     * This ought to be an error condition, but we make it a warning.
     */
    if (cinfo->Ss != 0 || cinfo->Ah != 0 || cinfo->Al != 0 ||
        (cinfo->Se < DCTSIZE2 && cinfo->Se != DCTSIZE2 - 1))
      WARNMS(cinfo, JWRN_NOT_SEQUENTIAL);
    /* Select MCU decoding routine */
    entropy->pub.decode_mcu = decode_mcu;
  }

  /* Allocate & initialize requested statistics areas */
  for (ci = 0; ci < cinfo->comps_in_scan; ci++) {
    compptr = cinfo->cur_comp_info[ci];
    if (! cinfo->progressive_mode || (cinfo->Ss == 0 && cinfo->Ah == 0)) {
      tbl = compptr->dc_tbl_no;
      if (tbl < 0 || tbl >= NUM_ARITH_TBLS)
        ERREXIT1(cinfo, JERR_NO_ARITH_TABLE, tbl);
      if (entropy->dc_stats[tbl] == NULL)
        entropy->dc_stats[tbl] = (unsigned char *) (*cinfo->mem->alloc_small)
          ((j_common_ptr) cinfo, JPOOL_IMAGE, DC_STAT_BINS);
      MEMZERO(entropy->dc_stats[tbl], DC_STAT_BINS);
      /* Initialize DC predictions to 0 */
      entropy->last_dc_val[ci] = 0;
      entropy->dc_context[ci] = 0;
    }
    if (! cinfo->progressive_mode || cinfo->Ss) {
      tbl = compptr->ac_tbl_no;
      if (tbl < 0 || tbl >= NUM_ARITH_TBLS)
        ERREXIT1(cinfo, JERR_NO_ARITH_TABLE, tbl);
      if (entropy->ac_stats[tbl] == NULL)
        entropy->ac_stats[tbl] = (unsigned char *) (*cinfo->mem->alloc_small)
          ((j_common_ptr) cinfo, JPOOL_IMAGE, AC_STAT_BINS);
      MEMZERO(entropy->ac_stats[tbl], AC_STAT_BINS);
    }
  }

  /* Initialize arithmetic decoding variables */
  entropy->c = 0;
  entropy->a = 0;
  entropy->ct = -16;    /* force reading 2 initial bytes to fill C */

  /* Initialize restart counter */
  entropy->restarts_to_go = cinfo->restart_interval;
}


/*
 * Finish up at the end of an arithmetic-compressed scan.
 */

METHODDEF(void)
finish_pass (j_decompress_ptr cinfo)
{
  /* no work necessary here */
}


/*
 * Module initialization routine for arithmetic entropy decoding.
 */

GLOBAL(void)
jinit_arith_decoder (j_decompress_ptr cinfo)
{
  arith_entropy_ptr entropy;
  int i;

  entropy = (arith_entropy_ptr)
    (*cinfo->mem->alloc_small) ((j_common_ptr) cinfo, JPOOL_IMAGE,
<<<<<<< HEAD
                                sizeof(arith_entropy_decoder));
  cinfo->entropy = (struct jpeg_entropy_decoder *) entropy;
=======
				SIZEOF(arith_entropy_decoder));
  cinfo->entropy = &entropy->pub;
>>>>>>> a560e4b4
  entropy->pub.start_pass = start_pass;
  entropy->pub.finish_pass = finish_pass;

  /* Mark tables unallocated */
  for (i = 0; i < NUM_ARITH_TBLS; i++) {
    entropy->dc_stats[i] = NULL;
    entropy->ac_stats[i] = NULL;
  }

  /* Initialize index for fixed probability estimation */
  entropy->fixed_bin[0] = 113;

  if (cinfo->progressive_mode) {
    /* Create progression status table */
    int *coef_bit_ptr, ci;
    cinfo->coef_bits = (int (*)[DCTSIZE2])
      (*cinfo->mem->alloc_small) ((j_common_ptr) cinfo, JPOOL_IMAGE,
                                  cinfo->num_components*DCTSIZE2*sizeof(int));
    coef_bit_ptr = & cinfo->coef_bits[0][0];
    for (ci = 0; ci < cinfo->num_components; ci++)
      for (i = 0; i < DCTSIZE2; i++)
        *coef_bit_ptr++ = -1;
  }
}<|MERGE_RESOLUTION|>--- conflicted
+++ resolved
@@ -1,18 +1,12 @@
 /*
  * jdarith.c
  *
-<<<<<<< HEAD
  * This file was part of the Independent JPEG Group's software:
- * Developed 1997-2009 by Guido Vollbeding.
+ * Developed 1997-2015 by Guido Vollbeding.
  * libjpeg-turbo Modifications:
  * Copyright (C) 2015, D. R. Commander.
  * For conditions of distribution and use, see the accompanying README.ijg
  * file.
-=======
- * Developed 1997-2015 by Guido Vollbeding.
- * This file is part of the Independent JPEG Group's software.
- * For conditions of distribution and use, see the accompanying README file.
->>>>>>> a560e4b4
  *
  * This file contains portable arithmetic entropy decoding routines for JPEG
  * (implementing the ISO/IEC IS 10918-1 and CCITT Recommendation ITU-T T.81).
@@ -350,7 +344,6 @@
   /* Sections F.2.4.2 & F.1.4.4.2: Decoding of AC coefficients */
 
   /* Figure F.20: Decode_AC_coefficients */
-<<<<<<< HEAD
   for (k = cinfo->Ss; k <= cinfo->Se; k++) {
     st = entropy->ac_stats[tbl] + 3 * (k - 1);
     if (arith_decode(cinfo, st)) break;         /* EOB flag */
@@ -360,20 +353,6 @@
         WARNMS(cinfo, JWRN_ARITH_BAD_CODE);
         entropy->ct = -1;                       /* spectral overflow */
         return TRUE;
-=======
-  k = cinfo->Ss - 1;
-  do {
-    st = entropy->ac_stats[tbl] + 3 * k;
-    if (arith_decode(cinfo, st)) break;		/* EOB flag */
-    for (;;) {
-      k++;
-      if (arith_decode(cinfo, st + 1)) break;
-      st += 3;
-      if (k >= cinfo->Se) {
-	WARNMS(cinfo, JWRN_ARITH_BAD_CODE);
-	entropy->ct = -1;			/* spectral overflow */
-	return TRUE;
->>>>>>> a560e4b4
       }
     }
     /* Figure F.21: Decoding nonzero value v */
@@ -403,13 +382,8 @@
       if (arith_decode(cinfo, st)) v |= m;
     v += 1; if (sign) v = -v;
     /* Scale and output coefficient in natural (dezigzagged) order */
-<<<<<<< HEAD
     (*block)[jpeg_natural_order[k]] = (JCOEF) (v << cinfo->Al);
   }
-=======
-    (*block)[natural_order[k]] = (JCOEF) (v << cinfo->Al);
-  } while (k < cinfo->Se);
->>>>>>> a560e4b4
 
   return TRUE;
 }
@@ -417,8 +391,6 @@
 
 /*
  * MCU decoding for DC successive approximation refinement scan.
- * Note: we assume such scans can be multi-component,
- * although the spec is not very clear on the point.
  */
 
 METHODDEF(boolean)
@@ -481,7 +453,6 @@
   m1 = (-1) << cinfo->Al;       /* -1 in the bit position being coded */
 
   /* Establish EOBx (previous stage end-of-block) index */
-<<<<<<< HEAD
   for (kex = cinfo->Se; kex > 0; kex--)
     if ((*block)[jpeg_natural_order[kex]]) break;
 
@@ -499,28 +470,6 @@
             *thiscoef += p1;
         }
         break;
-=======
-  kex = cinfo->Se;
-  do {
-    if ((*block)[natural_order[kex]]) break;
-  } while (--kex);
-
-  k = cinfo->Ss - 1;
-  do {
-    st = entropy->ac_stats[tbl] + 3 * k;
-    if (k >= kex)
-      if (arith_decode(cinfo, st)) break;	/* EOB flag */
-    for (;;) {
-      thiscoef = *block + natural_order[++k];
-      if (*thiscoef) {				/* previously nonzero coef */
-	if (arith_decode(cinfo, st + 2)) {
-	  if (*thiscoef < 0)
-	    *thiscoef += m1;
-	  else
-	    *thiscoef += p1;
-	}
-	break;
->>>>>>> a560e4b4
       }
       if (arith_decode(cinfo, st + 1)) {        /* newly nonzero coef */
         if (arith_decode(cinfo, entropy->fixed_bin))
@@ -529,22 +478,14 @@
           *thiscoef = p1;
         break;
       }
-<<<<<<< HEAD
       st += 3; k++;
       if (k > cinfo->Se) {
         WARNMS(cinfo, JWRN_ARITH_BAD_CODE);
         entropy->ct = -1;                       /* spectral overflow */
         return TRUE;
-=======
-      st += 3;
-      if (k >= cinfo->Se) {
-	WARNMS(cinfo, JWRN_ARITH_BAD_CODE);
-	entropy->ct = -1;			/* spectral overflow */
-	return TRUE;
->>>>>>> a560e4b4
-      }
-    }
-  } while (k < cinfo->Se);
+      }
+    }
+  }
 
   return TRUE;
 }
@@ -787,17 +728,6 @@
 
 
 /*
- * Finish up at the end of an arithmetic-compressed scan.
- */
-
-METHODDEF(void)
-finish_pass (j_decompress_ptr cinfo)
-{
-  /* no work necessary here */
-}
-
-
-/*
  * Module initialization routine for arithmetic entropy decoding.
  */
 
@@ -809,15 +739,9 @@
 
   entropy = (arith_entropy_ptr)
     (*cinfo->mem->alloc_small) ((j_common_ptr) cinfo, JPOOL_IMAGE,
-<<<<<<< HEAD
                                 sizeof(arith_entropy_decoder));
   cinfo->entropy = (struct jpeg_entropy_decoder *) entropy;
-=======
-				SIZEOF(arith_entropy_decoder));
-  cinfo->entropy = &entropy->pub;
->>>>>>> a560e4b4
   entropy->pub.start_pass = start_pass;
-  entropy->pub.finish_pass = finish_pass;
 
   /* Mark tables unallocated */
   for (i = 0; i < NUM_ARITH_TBLS; i++) {
